--- conflicted
+++ resolved
@@ -4,7 +4,6 @@
 import argparse
 import collections
 import collections.abc as collections_abc
-import enum
 import functools
 import glob
 import inspect
@@ -15,11 +14,6 @@
 import sys
 import threading
 import unicodedata
-<<<<<<< HEAD
-from typing import Any, Callable, Dict, IO, Iterable, List, Optional, TextIO, Type, Union
-
-from . import constants
-=======
 from enum import (
     Enum,
 )
@@ -39,7 +33,6 @@
 from . import (
     constants,
 )
->>>>>>> a3b1b6dd
 
 
 def is_quoted(arg: str) -> bool:
@@ -688,7 +681,7 @@
         self.saved_redirecting = saved_redirecting
 
 
-class TextAlignment(enum.Enum):
+class TextAlignment(Enum):
     """Horizontal text alignment"""
     LEFT = 1
     CENTER = 2
@@ -1060,7 +1053,7 @@
     return getattr(meth, '__objclass__', None)  # handle special descriptor objects
 
 
-class CompletionMode(enum.Enum):
+class CompletionMode(Enum):
     """Enum for what type of tab completion to perform in cmd2.Cmd.read_input()"""
     # Tab completion will be disabled during read_input() call
     # Use of custom up-arrow history supported
