--- conflicted
+++ resolved
@@ -34,23 +34,16 @@
     CompletionItem,
     generate_range_error,
 )
-<<<<<<< HEAD
-from .command_definition import CommandSet
-from .exceptions import CompletionError
-from .table_creator import Column, SimpleTable
-=======
 from .command_definition import (
     CommandSet,
+)
+from .exceptions import (
+    CompletionError,
 )
 from .table_creator import (
     Column,
     SimpleTable,
 )
-from .utils import (
-    CompletionError,
-    basic_complete,
-)
->>>>>>> a3b1b6dd
 
 # If no descriptive header is supplied, then this will be used instead
 DEFAULT_DESCRIPTIVE_HEADER = 'Description'
