--- conflicted
+++ resolved
@@ -208,14 +208,8 @@
                 if isinstance(action, argparse._SubParsersAction):
                     self._subcommand_action = action
 
-<<<<<<< HEAD
-    def complete_command(
-        self, tokens: List[str], text: str, line: str, begidx: int, endidx: int, *, cmd_set: Optional[CommandSet] = None
-    ) -> List[str]:
-=======
     def complete(self, text: str, line: str, begidx: int, endidx: int, tokens: List[str], *,
                  cmd_set: Optional[CommandSet] = None) -> List[str]:
->>>>>>> 06aaf962
         """
         Complete text using argparse metadata
 
@@ -397,19 +391,10 @@
                                 if action.dest != argparse.SUPPRESS:
                                     parent_tokens[action.dest] = [token]
 
-<<<<<<< HEAD
-                                completer = ArgparseCompleter(
-                                    self._subcommand_action.choices[token], self._cmd2_app, parent_tokens=parent_tokens
-                                )
-                                return completer.complete_command(
-                                    tokens[token_index:], text, line, begidx, endidx, cmd_set=cmd_set
-                                )
-=======
                                 completer = ArgparseCompleter(self._subcommand_action.choices[token], self._cmd2_app,
                                                               parent_tokens=parent_tokens)
                                 return completer.complete(text, line, begidx, endidx, tokens[token_index + 1:],
                                                           cmd_set=cmd_set)
->>>>>>> 06aaf962
                             else:
                                 # Invalid subcommand entered, so no way to complete remaining tokens
                                 return []
@@ -453,14 +438,8 @@
 
         # Check if we are completing a flag's argument
         if flag_arg_state is not None:
-<<<<<<< HEAD
-            completion_results = self._complete_for_arg(
-                flag_arg_state, text, line, begidx, endidx, consumed_arg_values, cmd_set=cmd_set
-            )
-=======
             completion_results = self._complete_arg(text, line, begidx, endidx, flag_arg_state, consumed_arg_values,
                                                     cmd_set=cmd_set)
->>>>>>> 06aaf962
 
             # If we have results, then return them
             if completion_results:
@@ -485,14 +464,8 @@
                 action = remaining_positionals.popleft()
                 pos_arg_state = _ArgumentState(action)
 
-<<<<<<< HEAD
-            completion_results = self._complete_for_arg(
-                pos_arg_state, text, line, begidx, endidx, consumed_arg_values, cmd_set=cmd_set
-            )
-=======
             completion_results = self._complete_arg(text, line, begidx, endidx, pos_arg_state, consumed_arg_values,
                                                     cmd_set=cmd_set)
->>>>>>> 06aaf962
 
             # If we have results, then return them
             if completion_results:
@@ -639,23 +612,9 @@
                     break
         return self._parser.format_help()
 
-<<<<<<< HEAD
-    def _complete_for_arg(
-        self,
-        arg_state: _ArgumentState,
-        text: str,
-        line: str,
-        begidx: int,
-        endidx: int,
-        consumed_arg_values: Dict[str, List[str]],
-        *,
-        cmd_set: Optional[CommandSet] = None
-    ) -> List[str]:
-=======
     def _complete_arg(self, text: str, line: str, begidx: int, endidx: int,
                       arg_state: _ArgumentState, consumed_arg_values: Dict[str, List[str]], *,
                       cmd_set: Optional[CommandSet] = None) -> List[str]:
->>>>>>> 06aaf962
         """
         Tab completion routine for an argparse argument
         :return: list of completions
