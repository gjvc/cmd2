--- conflicted
+++ resolved
@@ -2747,110 +2747,12 @@
 
         return statement
 
-<<<<<<< HEAD
-=======
-    def _input_line_to_statement(self, line: str, *, orig_rl_history_length: Optional[int] = None) -> Statement:
-        """
-        Parse the user's input line and convert it to a Statement, ensuring that all macros are also resolved
-
-        :param line: the line being parsed
-        :param orig_rl_history_length: Optional length of the readline history before the current command was typed.
-                                       This is used to assist in combining multiline readline history entries and is only
-                                       populated by cmd2. Defaults to None.
-        :return: parsed command line as a Statement
-        :raises Cmd2ShlexError: if a shlex error occurs (e.g. No closing quotation)
-        :raises EmptyStatement: when the resulting Statement is blank
-        """
-        used_macros = []
-        orig_line = None
-
-        # Continue until all macros are resolved
-        while True:
-            # Make sure all input has been read and convert it to a Statement
-            statement = self._complete_statement(line, orig_rl_history_length=orig_rl_history_length)
-
-            # If this is the first loop iteration, save the original line and stop
-            # combining multiline history entries in the remaining iterations.
-            if orig_line is None:
-                orig_line = statement.raw
-                orig_rl_history_length = None
-
-            # Check if this command matches a macro and wasn't already processed to avoid an infinite loop
-            if statement.command in self.macros.keys() and statement.command not in used_macros:
-                used_macros.append(statement.command)
-                resolve_result = self._resolve_macro(statement)
-                if resolve_result is None:
-                    raise EmptyStatement
-                line = resolve_result
-            else:
-                break
-
-        # This will be true when a macro was used
-        if orig_line != statement.raw:
-            # Build a Statement that contains the resolved macro line
-            # but the originally typed line for its raw member.
-            statement = Statement(
-                statement.args,
-                raw=orig_line,
-                command=statement.command,
-                arg_list=statement.arg_list,
-                multiline_command=statement.multiline_command,
-                terminator=statement.terminator,
-                suffix=statement.suffix,
-                pipe_to=statement.pipe_to,
-                output=statement.output,
-                output_to=statement.output_to,
-            )
-        return statement
-
-    def _resolve_macro(self, statement: Statement) -> Optional[str]:
-        """
-        Resolve a macro and return the resulting string
-
-        :param statement: the parsed statement from the command line
-        :return: the resolved macro or None on error
-        """
-        if statement.command not in self.macros.keys():
-            raise KeyError(f"{statement.command} is not a macro")
-
-        macro = self.macros[statement.command]
-
-        # Make sure enough arguments were passed in
-        if len(statement.arg_list) < macro.minimum_arg_count:
-            plural = '' if macro.minimum_arg_count == 1 else 's'
-            self.perror(f"The macro '{statement.command}' expects at least {macro.minimum_arg_count} argument{plural}")
-            return None
-
-        # Resolve the arguments in reverse and read their values from statement.argv since those
-        # are unquoted. Macro args should have been quoted when the macro was created.
-        resolved = macro.value
-        reverse_arg_list = sorted(macro.arg_list, key=lambda ma: ma.start_index, reverse=True)
-
-        for macro_arg in reverse_arg_list:
-            if macro_arg.is_escaped:
-                to_replace = '{{' + macro_arg.number_str + '}}'
-                replacement = '{' + macro_arg.number_str + '}'
-            else:
-                to_replace = '{' + macro_arg.number_str + '}'
-                replacement = statement.argv[int(macro_arg.number_str)]
-
-            parts = resolved.rsplit(to_replace, maxsplit=1)
-            resolved = parts[0] + replacement + parts[1]
-
-        # Append extra arguments and use statement.arg_list since these arguments need their quotes preserved
-        for stmt_arg in statement.arg_list[macro.minimum_arg_count :]:
-            resolved += ' ' + stmt_arg
-
-        # Restore any terminator, suffix, redirection, etc.
-        return resolved + statement.post_command
-
->>>>>>> c51ed84f
     def _redirect_output(self, statement: Statement) -> utils.RedirectionSavedState:
         """Set up a command's output redirection for >, >>, and |.
 
         :param statement: a parsed statement from the user
         :return: A bool telling if an error occurred and a utils.RedirectionSavedState object
-        :raises RedirectionError: if an error occurs trying to pipe or redirect
+        :raises: RedirectionError if an error occurs trying to pipe or redirect
         """
         import io
         import subprocess
