# coding=utf-8
# flake8: noqa E302
"""
Test CommandSet
"""

import argparse
from typing import List

import pytest

import cmd2
from cmd2 import utils
from .conftest import complete_tester, WithCommandSets
from cmd2.exceptions import CommandSetRegistrationError


class CommandSetBase(cmd2.CommandSet):
    pass


@cmd2.with_default_category('Fruits')
class CommandSetA(CommandSetBase):
    def do_apple(self, statement: cmd2.Statement):
        self._cmd.poutput('Apple!')

    def do_banana(self, statement: cmd2.Statement):
        """Banana Command"""
        self._cmd.poutput('Banana!!')

    cranberry_parser = cmd2.Cmd2ArgumentParser('cranberry')
    cranberry_parser.add_argument('arg1', choices=['lemonade', 'juice', 'sauce'])

    @cmd2.with_argparser(cranberry_parser, with_unknown_args=True)
    def do_cranberry(self, ns: argparse.Namespace, unknown: List[str]):
        self._cmd.poutput('Cranberry {}!!'.format(ns.arg1))
        if unknown and len(unknown):
            self._cmd.poutput('Unknown: ' + ', '.join(['{}']*len(unknown)).format(*unknown))
        self._cmd.last_result = {'arg1': ns.arg1,
                           'unknown': unknown}

    def help_cranberry(self):
        self._cmd.stdout.write('This command does diddly squat...\n')

    @cmd2.with_argument_list
    @cmd2.with_category('Also Alone')
    def do_durian(self, args: List[str]):
        """Durian Command"""
        self._cmd.poutput('{} Arguments: '.format(len(args)))
        self._cmd.poutput(', '.join(['{}']*len(args)).format(*args))
        self._cmd.last_result = {'args': args}

    def complete_durian(self, text: str, line: str, begidx: int, endidx: int) -> List[str]:
        return self._cmd.basic_complete(text, line, begidx, endidx, ['stinks', 'smells', 'disgusting'])

    elderberry_parser = cmd2.Cmd2ArgumentParser('elderberry')
    elderberry_parser.add_argument('arg1')

    @cmd2.with_category('Alone')
    @cmd2.with_argparser(elderberry_parser)
    def do_elderberry(self, ns: argparse.Namespace):
        self._cmd.poutput('Elderberry {}!!'.format(ns.arg1))
        self._cmd.last_result = {'arg1': ns.arg1}

    # Test that CommandSet with as_subcommand_to decorator successfully loads
    # during `cmd2.Cmd.__init__()`.
    main_parser = cmd2.Cmd2ArgumentParser(description="Main Command")
    main_subparsers = main_parser.add_subparsers(dest='subcommand', metavar='SUBCOMMAND')
    main_subparsers.required = True

    @cmd2.with_category('Alone')
    @cmd2.with_argparser(main_parser)
    def do_main(self, args: argparse.Namespace) -> None:
        # Call handler for whatever subcommand was selected
        handler = args.cmd2_handler.get()
        handler(args)

    # main -> sub
    subcmd_parser = cmd2.Cmd2ArgumentParser(description="Sub Command")

    @cmd2.as_subcommand_to('main', 'sub', subcmd_parser, help="sub command")
    def subcmd_func(self, args: argparse.Namespace) -> None:
        self._cmd.poutput("Subcommand Ran")


@cmd2.with_default_category('Command Set B')
class CommandSetB(CommandSetBase):
    def __init__(self, arg1):
        super().__init__()
        self._arg1 = arg1

    def do_aardvark(self, statement: cmd2.Statement):
        self._cmd.poutput('Aardvark!')

    def do_bat(self, statement: cmd2.Statement):
        """Banana Command"""
        self._cmd.poutput('Bat!!')

    def do_crocodile(self, statement: cmd2.Statement):
        self._cmd.poutput('Crocodile!!')


def test_autoload_commands(command_sets_app):
    # verifies that, when autoload is enabled, CommandSets and registered functions all show up

    cmds_cats, cmds_doc, cmds_undoc, help_topics = command_sets_app._build_command_info()

    assert 'Alone' in cmds_cats
    assert 'elderberry' in cmds_cats['Alone']
    assert 'main' in cmds_cats['Alone']

    # Test subcommand was autoloaded
    result = command_sets_app.app_cmd('main sub')
    assert 'Subcommand Ran' in result.stdout

    assert 'Also Alone' in cmds_cats
    assert 'durian' in cmds_cats['Also Alone']

    assert 'Fruits' in cmds_cats
    assert 'cranberry' in cmds_cats['Fruits']

    assert 'Command Set B' not in cmds_cats


def test_custom_construct_commandsets():
    # Verifies that a custom initialized CommandSet loads correctly when passed into the constructor
    command_set_b = CommandSetB('foo')
    app = WithCommandSets(command_sets=[command_set_b])

    cmds_cats, cmds_doc, cmds_undoc, help_topics = app._build_command_info()
    assert 'Command Set B' in cmds_cats

    # Verifies that the same CommandSet can not be loaded twice
    command_set_2 = CommandSetB('bar')
    with pytest.raises(CommandSetRegistrationError):
        assert app.register_command_set(command_set_2)

    # Verify that autoload doesn't conflict with a manually loaded CommandSet that could be autoloaded.
    command_set_a = CommandSetA()
    app2 = WithCommandSets(command_sets=[command_set_a])

    with pytest.raises(CommandSetRegistrationError):
        app2.register_command_set(command_set_b)

    app.unregister_command_set(command_set_b)

    app2.register_command_set(command_set_b)

    assert hasattr(app2, 'do_apple')
    assert hasattr(app2, 'do_aardvark')

    assert app2.find_commandset_for_command('aardvark') is command_set_b
    assert app2.find_commandset_for_command('apple') is command_set_a

    matches = app2.find_commandsets(CommandSetBase, subclass_match=True)
    assert command_set_a in matches
    assert command_set_b in matches
    assert command_set_2 not in matches


def test_load_commands(command_sets_manual):

    # now install a command set and verify the commands are now present
    cmd_set = CommandSetA()

    assert command_sets_manual.find_commandset_for_command('elderberry') is None
    assert not command_sets_manual.find_commandsets(CommandSetA)

    command_sets_manual.register_command_set(cmd_set)

    assert command_sets_manual.find_commandsets(CommandSetA)[0] is cmd_set
    assert command_sets_manual.find_commandset_for_command('elderberry') is cmd_set

    cmds_cats, cmds_doc, cmds_undoc, help_topics = command_sets_manual._build_command_info()

    assert 'Alone' in cmds_cats
    assert 'elderberry' in cmds_cats['Alone']
    assert 'main' in cmds_cats['Alone']

    # Test subcommand was loaded
    result = command_sets_manual.app_cmd('main sub')
    assert 'Subcommand Ran' in result.stdout

    assert 'Fruits' in cmds_cats
    assert 'cranberry' in cmds_cats['Fruits']

    # uninstall the command set and verify it is now also no longer accessible
    command_sets_manual.unregister_command_set(cmd_set)

    cmds_cats, cmds_doc, cmds_undoc, help_topics = command_sets_manual._build_command_info()

    assert 'Alone' not in cmds_cats
    assert 'Fruits' not in cmds_cats

    # uninstall a second time and verify no errors happen
    command_sets_manual.unregister_command_set(cmd_set)

    # reinstall the command set and verify it is accessible
    command_sets_manual.register_command_set(cmd_set)

    cmds_cats, cmds_doc, cmds_undoc, help_topics = command_sets_manual._build_command_info()

    assert 'Alone' in cmds_cats
    assert 'elderberry' in cmds_cats['Alone']
    assert 'main' in cmds_cats['Alone']

    # Test subcommand was loaded
    result = command_sets_manual.app_cmd('main sub')
    assert 'Subcommand Ran' in result.stdout

    assert 'Fruits' in cmds_cats
    assert 'cranberry' in cmds_cats['Fruits']


def test_commandset_decorators(command_sets_app):
    result = command_sets_app.app_cmd('cranberry juice extra1 extra2')
    assert result is not None
    assert result.data is not None
    assert len(result.data['unknown']) == 2
    assert 'extra1' in result.data['unknown']
    assert 'extra2' in result.data['unknown']
    assert result.data['arg1'] == 'juice'
    assert result.stderr is None

    result = command_sets_app.app_cmd('durian juice extra1 extra2')
    assert len(result.data['args']) == 3
    assert 'juice' in result.data['args']
    assert 'extra1' in result.data['args']
    assert 'extra2' in result.data['args']
    assert result.stderr is None

    result = command_sets_app.app_cmd('durian')
    assert len(result.data['args']) == 0
    assert result.stderr is None

    result = command_sets_app.app_cmd('elderberry')
    assert result.stderr is not None
    assert len(result.stderr) > 0
    assert 'arguments are required' in result.stderr
    assert result.data is None

    result = command_sets_app.app_cmd('elderberry a b')
    assert result.stderr is not None
    assert len(result.stderr) > 0
    assert 'unrecognized arguments' in result.stderr
    assert result.data is None


def test_load_commandset_errors(command_sets_manual, capsys):
    cmd_set = CommandSetA()

    # create a conflicting command before installing CommandSet to verify rollback behavior
    command_sets_manual._install_command_function('durian', cmd_set.do_durian)
    with pytest.raises(CommandSetRegistrationError):
        command_sets_manual.register_command_set(cmd_set)

    # verify that the commands weren't installed
    cmds_cats, cmds_doc, cmds_undoc, help_topics = command_sets_manual._build_command_info()

    assert 'Alone' not in cmds_cats
    assert 'Fruits' not in cmds_cats
    assert not command_sets_manual._installed_command_sets

    delattr(command_sets_manual, 'do_durian')

    # pre-create intentionally conflicting macro and alias names
    command_sets_manual.app_cmd('macro create apple run_pyscript')
    command_sets_manual.app_cmd('alias create banana run_pyscript')

    # now install a command set and verify the commands are now present
    command_sets_manual.register_command_set(cmd_set)
    out, err = capsys.readouterr()

    # verify aliases and macros are deleted with warning if they conflict with a command
    assert "Deleting alias 'banana'" in err
    assert "Deleting macro 'apple'" in err

    # verify duplicate commands are detected
    with pytest.raises(CommandSetRegistrationError):
        command_sets_manual._install_command_function('banana', cmd_set.do_banana)

    # verify bad command names are detected
    with pytest.raises(CommandSetRegistrationError):
        command_sets_manual._install_command_function('bad command', cmd_set.do_banana)

    # verify error conflict with existing completer function
    with pytest.raises(CommandSetRegistrationError):
        command_sets_manual._install_completer_function('durian', cmd_set.complete_durian)

    # verify error conflict with existing help function
    with pytest.raises(CommandSetRegistrationError):
        command_sets_manual._install_help_function('cranberry', cmd_set.help_cranberry)


class LoadableBase(cmd2.CommandSet):
    def __init__(self, dummy):
        super(LoadableBase, self).__init__()
        self._dummy = dummy  # prevents autoload
        self._cut_called = False

    cut_parser = cmd2.Cmd2ArgumentParser('cut')
    cut_subparsers = cut_parser.add_subparsers(title='item', help='item to cut')

    def namespace_provider(self) -> argparse.Namespace:
        ns = argparse.Namespace()
        ns.cut_called = self._cut_called
        return ns

    @cmd2.with_argparser(cut_parser)
    def do_cut(self, ns: argparse.Namespace):
        """Cut something"""
        handler = ns.cmd2_handler.get()
        if handler is not None:
            # Call whatever subcommand function was selected
            handler(ns)
            self._cut_called = True
        else:
            # No subcommand was provided, so call help
            self._cmd.pwarning('This command does nothing without sub-parsers registered')
            self._cmd.do_help('cut')

    stir_parser = cmd2.Cmd2ArgumentParser('stir')
    stir_subparsers = stir_parser.add_subparsers(title='item', help='what to stir')

    @cmd2.with_argparser(stir_parser, ns_provider=namespace_provider)
    def do_stir(self, ns: argparse.Namespace):
        """Stir something"""
        if not ns.cut_called:
            self._cmd.poutput('Need to cut before stirring')
            return

        handler = ns.cmd2_handler.get()
        if handler is not None:
            # Call whatever subcommand function was selected
            handler(ns)
        else:
            # No subcommand was provided, so call help
            self._cmd.pwarning('This command does nothing without sub-parsers registered')
            self._cmd.do_help('stir')

    stir_pasta_parser = cmd2.Cmd2ArgumentParser()
    stir_pasta_parser.add_argument('--option', '-o')
    stir_pasta_parser.add_subparsers(title='style', help='Stir style')

    @cmd2.as_subcommand_to('stir', 'pasta', stir_pasta_parser)
    def stir_pasta(self, ns: argparse.Namespace):
        handler = ns.cmd2_handler.get()
        if handler is not None:
            # Call whatever subcommand function was selected
            handler(ns)
        else:
            self._cmd.poutput('Stir pasta haphazardly')


class LoadableBadBase(cmd2.CommandSet):
    def __init__(self, dummy):
        super(LoadableBadBase, self).__init__()
        self._dummy = dummy  # prevents autoload

    def do_cut(self, ns: argparse.Namespace):
        """Cut something"""
        handler = ns.cmd2_handler.get()
        if handler is not None:
            # Call whatever subcommand function was selected
            handler(ns)
        else:
            # No subcommand was provided, so call help
            self._cmd.poutput('This command does nothing without sub-parsers registered')
            self._cmd.do_help('cut')


@cmd2.with_default_category('Fruits')
class LoadableFruits(cmd2.CommandSet):
    def __init__(self, dummy):
        super(LoadableFruits, self).__init__()
        self._dummy = dummy  # prevents autoload

    def do_apple(self, _: cmd2.Statement):
        self._cmd.poutput('Apple')

    banana_parser = cmd2.Cmd2ArgumentParser()
    banana_parser.add_argument('direction', choices=['discs', 'lengthwise'])

    @cmd2.as_subcommand_to('cut', 'banana', banana_parser, help='Cut banana', aliases=['bananer'])
    def cut_banana(self, ns: argparse.Namespace):
        """Cut banana"""
        self._cmd.poutput('cutting banana: ' + ns.direction)


class LoadablePastaStir(cmd2.CommandSet):
    def __init__(self, dummy):
        super(LoadablePastaStir, self).__init__()
        self._dummy = dummy  # prevents autoload

    stir_pasta_vigor_parser = cmd2.Cmd2ArgumentParser()
    stir_pasta_vigor_parser.add_argument('frequency')

    @cmd2.as_subcommand_to('stir pasta', 'vigorously', stir_pasta_vigor_parser)
    def stir_pasta_vigorously(self, ns: argparse.Namespace):
        self._cmd.poutput('stir the pasta vigorously')


@cmd2.with_default_category('Vegetables')
class LoadableVegetables(cmd2.CommandSet):
    def __init__(self, dummy):
        super(LoadableVegetables, self).__init__()
        self._dummy = dummy  # prevents autoload

    def do_arugula(self, _: cmd2.Statement):
        self._cmd.poutput('Arugula')

    def complete_style_arg(self, text: str, line: str, begidx: int, endidx: int) -> List[str]:
        return ['quartered', 'diced']

<<<<<<< HEAD
    bokchoy_parser = cmd2.Cmd2ArgumentParser(add_help=False)
    bokchoy_parser.add_argument('style', completer=complete_style_arg)
=======
    bokchoy_parser = cmd2.Cmd2ArgumentParser()
    bokchoy_parser.add_argument('style', completer_method=complete_style_arg)
>>>>>>> 36b0b752

    @cmd2.as_subcommand_to('cut', 'bokchoy', bokchoy_parser)
    def cut_bokchoy(self, ns: argparse.Namespace):
        self._cmd.poutput('Bok Choy: ' + ns.style)


def test_subcommands(command_sets_manual):

    base_cmds = LoadableBase(1)
    badbase_cmds = LoadableBadBase(1)
    fruit_cmds = LoadableFruits(1)
    veg_cmds = LoadableVegetables(1)

    # installing subcommands without base command present raises exception
    with pytest.raises(CommandSetRegistrationError):
        command_sets_manual.register_command_set(fruit_cmds)

    # if the base command is present but isn't an argparse command, expect exception
    command_sets_manual.register_command_set(badbase_cmds)
    with pytest.raises(CommandSetRegistrationError):
        command_sets_manual.register_command_set(fruit_cmds)

    # verify that the commands weren't installed
    cmds_cats, cmds_doc, cmds_undoc, help_topics = command_sets_manual._build_command_info()
    assert 'cut' in cmds_doc
    assert 'Fruits' not in cmds_cats

    # Now install the good base commands
    command_sets_manual.unregister_command_set(badbase_cmds)
    command_sets_manual.register_command_set(base_cmds)

    # verify that we catch an attempt to register subcommands when the commandset isn't installed
    with pytest.raises(CommandSetRegistrationError):
        command_sets_manual._register_subcommands(fruit_cmds)

    cmd_result = command_sets_manual.app_cmd('cut')
    assert 'This command does nothing without sub-parsers registered' in cmd_result.stderr

    # verify that command set install without problems
    command_sets_manual.register_command_set(fruit_cmds)
    command_sets_manual.register_command_set(veg_cmds)
    cmds_cats, cmds_doc, cmds_undoc, help_topics = command_sets_manual._build_command_info()
    assert 'Fruits' in cmds_cats

    text = ''
    line = 'cut {}'.format(text)
    endidx = len(line)
    begidx = endidx
    first_match = complete_tester(text, line, begidx, endidx, command_sets_manual)

    assert first_match is not None
    # check that the alias shows up correctly
    assert ['banana', 'bananer', 'bokchoy'] == command_sets_manual.completion_matches

    cmd_result = command_sets_manual.app_cmd('cut banana discs')
    assert 'cutting banana: discs' in cmd_result.stdout

    text = ''
    line = 'cut bokchoy {}'.format(text)
    endidx = len(line)
    begidx = endidx
    first_match = complete_tester(text, line, begidx, endidx, command_sets_manual)

    assert first_match is not None
    # verify that argparse completer in commandset functions correctly
    assert ['diced', 'quartered'] == command_sets_manual.completion_matches

    # verify that command set uninstalls without problems
    command_sets_manual.unregister_command_set(fruit_cmds)
    cmds_cats, cmds_doc, cmds_undoc, help_topics = command_sets_manual._build_command_info()
    assert 'Fruits' not in cmds_cats

    # verify a double-unregister raises exception
    with pytest.raises(CommandSetRegistrationError):
        command_sets_manual._unregister_subcommands(fruit_cmds)
    command_sets_manual.unregister_command_set(veg_cmds)

    # Disable command and verify subcommands still load and unload
    command_sets_manual.disable_command('cut', 'disabled for test')

    # verify that command set install without problems
    command_sets_manual.register_command_set(fruit_cmds)
    command_sets_manual.register_command_set(veg_cmds)

    command_sets_manual.enable_command('cut')

    cmds_cats, cmds_doc, cmds_undoc, help_topics = command_sets_manual._build_command_info()
    assert 'Fruits' in cmds_cats

    text = ''
    line = 'cut {}'.format(text)
    endidx = len(line)
    begidx = endidx
    first_match = complete_tester(text, line, begidx, endidx, command_sets_manual)

    assert first_match is not None
    # check that the alias shows up correctly
    assert ['banana', 'bananer', 'bokchoy'] == command_sets_manual.completion_matches

    text = ''
    line = 'cut bokchoy {}'.format(text)
    endidx = len(line)
    begidx = endidx
    first_match = complete_tester(text, line, begidx, endidx, command_sets_manual)

    assert first_match is not None
    # verify that argparse completer in commandset functions correctly
    assert ['diced', 'quartered'] == command_sets_manual.completion_matches

    # disable again and verify can still uninstnall
    command_sets_manual.disable_command('cut', 'disabled for test')

    # verify that command set uninstalls without problems
    command_sets_manual.unregister_command_set(fruit_cmds)
    cmds_cats, cmds_doc, cmds_undoc, help_topics = command_sets_manual._build_command_info()
    assert 'Fruits' not in cmds_cats

    # verify a double-unregister raises exception
    with pytest.raises(CommandSetRegistrationError):
        command_sets_manual._unregister_subcommands(fruit_cmds)

    with pytest.raises(CommandSetRegistrationError):
        command_sets_manual.unregister_command_set(base_cmds)

    command_sets_manual.unregister_command_set(veg_cmds)
    command_sets_manual.unregister_command_set(base_cmds)

def test_nested_subcommands(command_sets_manual):
    base_cmds = LoadableBase(1)
    pasta_cmds = LoadablePastaStir(1)

    with pytest.raises(CommandSetRegistrationError):
        command_sets_manual.register_command_set(pasta_cmds)

    command_sets_manual.register_command_set(base_cmds)

    command_sets_manual.register_command_set(pasta_cmds)

    with pytest.raises(CommandSetRegistrationError):
        command_sets_manual.unregister_command_set(base_cmds)

    class BadNestedSubcommands(cmd2.CommandSet):
        def __init__(self, dummy):
            super(BadNestedSubcommands, self).__init__()
            self._dummy = dummy  # prevents autoload

        stir_pasta_vigor_parser = cmd2.Cmd2ArgumentParser()
        stir_pasta_vigor_parser.add_argument('frequency')

        # stir sauce doesn't exist anywhere, this should fail
        @cmd2.as_subcommand_to('stir sauce', 'vigorously', stir_pasta_vigor_parser)
        def stir_pasta_vigorously(self, ns: argparse.Namespace):
            self._cmd.poutput('stir the pasta vigorously')

    with pytest.raises(CommandSetRegistrationError):
        command_sets_manual.register_command_set(BadNestedSubcommands(1))

    fruit_cmds = LoadableFruits(1)
    command_sets_manual.register_command_set(fruit_cmds)

    # validates custom namespace provider works correctly. Stir command will fail until
    # the cut command is called
    result = command_sets_manual.app_cmd('stir pasta vigorously everyminute')
    assert 'Need to cut before stirring' in result.stdout

    result = command_sets_manual.app_cmd('cut banana discs')
    assert 'cutting banana: discs' in result.stdout

    result = command_sets_manual.app_cmd('stir pasta vigorously everyminute')
    assert 'stir the pasta vigorously' in result.stdout


class AppWithSubCommands(cmd2.Cmd):
    """Class for testing usage of `as_subcommand_to` decorator directly in a Cmd2 subclass."""
    def __init__(self, *args, **kwargs):
        super(AppWithSubCommands, self).__init__(*args, **kwargs)

    cut_parser = cmd2.Cmd2ArgumentParser('cut')
    cut_subparsers = cut_parser.add_subparsers(title='item', help='item to cut')

    @cmd2.with_argparser(cut_parser)
    def do_cut(self, ns: argparse.Namespace):
        """Cut something"""
        handler = ns.cmd2_handler.get()
        if handler is not None:
            # Call whatever subcommand function was selected
            handler(ns)
        else:
            # No subcommand was provided, so call help
            self.poutput('This command does nothing without sub-parsers registered')
            self.do_help('cut')

    banana_parser = cmd2.Cmd2ArgumentParser()
    banana_parser.add_argument('direction', choices=['discs', 'lengthwise'])

    @cmd2.as_subcommand_to('cut', 'banana', banana_parser, help='Cut banana', aliases=['bananer'])
    def cut_banana(self, ns: argparse.Namespace):
        """Cut banana"""
        self.poutput('cutting banana: ' + ns.direction)

    def complete_style_arg(self, text: str, line: str, begidx: int, endidx: int) -> List[str]:
        return ['quartered', 'diced']

<<<<<<< HEAD
    bokchoy_parser = cmd2.Cmd2ArgumentParser(add_help=False)
    bokchoy_parser.add_argument('style', completer=complete_style_arg)
=======
    bokchoy_parser = cmd2.Cmd2ArgumentParser()
    bokchoy_parser.add_argument('style', completer_method=complete_style_arg)
>>>>>>> 36b0b752

    @cmd2.as_subcommand_to('cut', 'bokchoy', bokchoy_parser)
    def cut_bokchoy(self, _: cmd2.Statement):
        self.poutput('Bok Choy')


@pytest.fixture
def static_subcommands_app():
    app = AppWithSubCommands()
    return app


def test_static_subcommands(static_subcommands_app):
    cmds_cats, cmds_doc, cmds_undoc, help_topics = static_subcommands_app._build_command_info()
    assert 'Fruits' in cmds_cats

    text = ''
    line = 'cut {}'.format(text)
    endidx = len(line)
    begidx = endidx
    first_match = complete_tester(text, line, begidx, endidx, static_subcommands_app)

    assert first_match is not None
    # check that the alias shows up correctly
    assert ['banana', 'bananer', 'bokchoy'] == static_subcommands_app.completion_matches

    text = ''
    line = 'cut bokchoy {}'.format(text)
    endidx = len(line)
    begidx = endidx
    first_match = complete_tester(text, line, begidx, endidx, static_subcommands_app)

    assert first_match is not None
    # verify that argparse completer in commandset functions correctly
    assert ['diced', 'quartered'] == static_subcommands_app.completion_matches


complete_states_expected_self = None


class WithCompleterCommandSet(cmd2.CommandSet):
    states = ['alabama', 'alaska', 'arizona', 'arkansas', 'california', 'colorado', 'connecticut', 'delaware']

    def __init__(self, dummy):
        """dummy variable prevents this from being autoloaded in other tests"""
        super(WithCompleterCommandSet, self).__init__()

    def complete_states(self, text: str, line: str, begidx: int, endidx: int) -> List[str]:
        assert self is complete_states_expected_self
        return self._cmd.basic_complete(text, line, begidx, endidx, self.states)


class SubclassCommandSetCase1(WithCompleterCommandSet):
    parser = cmd2.Cmd2ArgumentParser()
    parser.add_argument('state', type=str, completer=WithCompleterCommandSet.complete_states)

    @cmd2.with_argparser(parser)
    def do_case1(self, ns: argparse.Namespace):
        self._cmd.poutput('something {}'.format(ns.state))


class SubclassCommandSetErrorCase2(WithCompleterCommandSet):
    parser = cmd2.Cmd2ArgumentParser()
    parser.add_argument('state', type=str, completer=WithCompleterCommandSet.complete_states)

    @cmd2.with_argparser(parser)
    def do_error2(self, ns: argparse.Namespace):
        self._cmd.poutput('something {}'.format(ns.state))


class SubclassCommandSetCase2(cmd2.CommandSet):
    def __init__(self, dummy):
        """dummy variable prevents this from being autoloaded in other tests"""
        super(SubclassCommandSetCase2, self).__init__()

    parser = cmd2.Cmd2ArgumentParser()
    parser.add_argument('state', type=str, completer=WithCompleterCommandSet.complete_states)

    @cmd2.with_argparser(parser)
    def do_case2(self, ns: argparse.Namespace):
        self._cmd.poutput('something {}'.format(ns.state))


def test_cross_commandset_completer(command_sets_manual):
    global complete_states_expected_self
    # This tests the different ways to locate the matching CommandSet when completing an argparse argument.
    # Exercises the `_complete_for_arg` function of `ArgparseCompleter` in `argparse_completer.py`

    ####################################################################################################################
    # This exercises Case 1
    # If the CommandSet holding a command is a sub-class of the class that defines the completer function, then use that
    # CommandSet instance as self when calling the completer
    case1_set = SubclassCommandSetCase1(1)

    command_sets_manual.register_command_set(case1_set)

    text = ''
    line = 'case1 {}'.format(text)
    endidx = len(line)
    begidx = endidx
    complete_states_expected_self = case1_set
    first_match = complete_tester(text, line, begidx, endidx, command_sets_manual)
    complete_states_expected_self = None

    assert first_match == 'alabama'
    assert command_sets_manual.completion_matches == WithCompleterCommandSet.states

    command_sets_manual.unregister_command_set(case1_set)

    ####################################################################################################################
    # This exercises Case 2
    # If the CommandSet holding a command is unrelated to the CommandSet holding the completer function, then search
    # all installed CommandSet instances for one that is an exact type match

    # First verify that, without the correct command set
    base_set = WithCompleterCommandSet(1)
    case2_set = SubclassCommandSetCase2(2)
    command_sets_manual.register_command_set(base_set)
    command_sets_manual.register_command_set(case2_set)

    text = ''
    line = 'case2 {}'.format(text)
    endidx = len(line)
    begidx = endidx
    complete_states_expected_self = base_set
    first_match = complete_tester(text, line, begidx, endidx, command_sets_manual)
    complete_states_expected_self = None

    assert first_match == 'alabama'
    assert command_sets_manual.completion_matches == WithCompleterCommandSet.states

    command_sets_manual.unregister_command_set(case2_set)
    command_sets_manual.unregister_command_set(base_set)

    ####################################################################################################################
    # This exercises Case 3
    # If the CommandSet holding a command is unrelated to the CommandSet holding the completer function,
    # and no exact type match can be found, but sub-class matches can be found and there is only a single
    # subclass match, then use the lone subclass match as the parent CommandSet.

    command_sets_manual.register_command_set(case1_set)
    command_sets_manual.register_command_set(case2_set)

    text = ''
    line = 'case2 {}'.format(text)
    endidx = len(line)
    begidx = endidx
    complete_states_expected_self = case1_set
    first_match = complete_tester(text, line, begidx, endidx, command_sets_manual)
    complete_states_expected_self = None

    assert first_match == 'alabama'
    assert command_sets_manual.completion_matches == WithCompleterCommandSet.states

    command_sets_manual.unregister_command_set(case2_set)
    command_sets_manual.unregister_command_set(case1_set)

    ####################################################################################################################
    # Error Case 1
    # If the CommandSet holding a command is unrelated to the CommandSet holding the completer function, then search
    # all installed CommandSet instances for one that is an exact type match, none are found
    # search for sub-class matches, also none are found.

    command_sets_manual.register_command_set(case2_set)

    text = ''
    line = 'case2 {}'.format(text)
    endidx = len(line)
    begidx = endidx
    first_match = complete_tester(text, line, begidx, endidx, command_sets_manual)

    assert first_match is None
    assert command_sets_manual.completion_matches == []

    command_sets_manual.unregister_command_set(case2_set)

    ####################################################################################################################
    # Error Case 2
    # If the CommandSet holding a command is unrelated to the CommandSet holding the completer function, then search
    # all installed CommandSet instances for one that is an exact type match, none are found
    # search for sub-class matches, more than 1 is found

    error_case2_set = SubclassCommandSetErrorCase2(4)
    command_sets_manual.register_command_set(case1_set)
    command_sets_manual.register_command_set(case2_set)
    command_sets_manual.register_command_set(error_case2_set)

    text = ''
    line = 'case2 {}'.format(text)
    endidx = len(line)
    begidx = endidx
    first_match = complete_tester(text, line, begidx, endidx, command_sets_manual)

    assert first_match is None
    assert command_sets_manual.completion_matches == []

    command_sets_manual.unregister_command_set(case2_set)


class CommandSetWithPathComplete(cmd2.CommandSet):
    def __init__(self, dummy):
        """dummy variable prevents this from being autoloaded in other tests"""
        super(CommandSetWithPathComplete, self).__init__()

    parser = argparse.ArgumentParser()
    parser.add_argument('path', nargs='+', help='paths', completer=cmd2.Cmd.path_complete)

    @cmd2.with_argparser(parser)
    def do_path(self, app: cmd2.Cmd, args):
        app.poutput(args.path)


def test_path_complete(command_sets_manual):
    test_set = CommandSetWithPathComplete(1)

    command_sets_manual.register_command_set(test_set)

    text = ''
    line = 'path {}'.format(text)
    endidx = len(line)
    begidx = endidx
    first_match = complete_tester(text, line, begidx, endidx, command_sets_manual)

    assert first_match is not None


def test_bad_subcommand():
    class BadSubcommandApp(cmd2.Cmd):
        """Class for testing usage of `as_subcommand_to` decorator directly in a Cmd2 subclass."""

        def __init__(self, *args, **kwargs):
            super(BadSubcommandApp, self).__init__(*args, **kwargs)

        cut_parser = cmd2.Cmd2ArgumentParser('cut')
        cut_subparsers = cut_parser.add_subparsers(title='item', help='item to cut')

        @cmd2.with_argparser(cut_parser)
        def do_cut(self, ns: argparse.Namespace):
            """Cut something"""
            pass

        banana_parser = cmd2.Cmd2ArgumentParser()
        banana_parser.add_argument('direction', choices=['discs', 'lengthwise'])

        @cmd2.as_subcommand_to('cut', 'bad name', banana_parser, help='This should fail')
        def cut_banana(self, ns: argparse.Namespace):
            """Cut banana"""
            self.poutput('cutting banana: ' + ns.direction)

    with pytest.raises(CommandSetRegistrationError):
        app = BadSubcommandApp()<|MERGE_RESOLUTION|>--- conflicted
+++ resolved
@@ -412,13 +412,8 @@
     def complete_style_arg(self, text: str, line: str, begidx: int, endidx: int) -> List[str]:
         return ['quartered', 'diced']
 
-<<<<<<< HEAD
-    bokchoy_parser = cmd2.Cmd2ArgumentParser(add_help=False)
+    bokchoy_parser = cmd2.Cmd2ArgumentParser()
     bokchoy_parser.add_argument('style', completer=complete_style_arg)
-=======
-    bokchoy_parser = cmd2.Cmd2ArgumentParser()
-    bokchoy_parser.add_argument('style', completer_method=complete_style_arg)
->>>>>>> 36b0b752
 
     @cmd2.as_subcommand_to('cut', 'bokchoy', bokchoy_parser)
     def cut_bokchoy(self, ns: argparse.Namespace):
@@ -622,13 +617,8 @@
     def complete_style_arg(self, text: str, line: str, begidx: int, endidx: int) -> List[str]:
         return ['quartered', 'diced']
 
-<<<<<<< HEAD
-    bokchoy_parser = cmd2.Cmd2ArgumentParser(add_help=False)
+    bokchoy_parser = cmd2.Cmd2ArgumentParser()
     bokchoy_parser.add_argument('style', completer=complete_style_arg)
-=======
-    bokchoy_parser = cmd2.Cmd2ArgumentParser()
-    bokchoy_parser.add_argument('style', completer_method=complete_style_arg)
->>>>>>> 36b0b752
 
     @cmd2.as_subcommand_to('cut', 'bokchoy', bokchoy_parser)
     def cut_bokchoy(self, _: cmd2.Statement):
