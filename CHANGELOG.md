--- conflicted
+++ resolved
@@ -1,4 +1,3 @@
-<<<<<<< HEAD
 ## 2.0.0 (TBD)
 * Breaking changes
     * Argparse Completion / Settables
@@ -9,7 +8,7 @@
     * Moved `basic_complete` from utils into `cmd2.Cmd` class.
     * Moved `CompletionError` to exceptions.py
     * ``Namespace.__statement__`` has been removed. Use `Namespace.cmd2_statement.get()` instead.
-=======
+
 ## 1.4.0 (TBD, 2020)
 * Enhancements
     * Added user-settable option called `always_show_hint`. If True, then tab completion hints will always
@@ -17,7 +16,6 @@
     not display hints even when this setting is True.
 * Bug Fixes
     * Fixed issue where flag names weren't always sorted correctly in argparse tab completion
->>>>>>> 6bd2f2cb
 
 ## 1.3.9 (September 03, 2020)
 * Breaking Changes
