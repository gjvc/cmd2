<<<<<<< HEAD
## 3.0.0 (TBD)
* Breaking Changes
  * `cmd2` 3.x supports Python 3.9+ (removed support for Python 3.8)
  * Removed macros
* Enhancements
  * Simplified the process to set a custom parser for `cmd2's` built-in commands.
    See [custom_parser.py](https://github.com/python-cmd2/cmd2/blob/master/examples/custom_parser.py)
    example for more details.
  * Integrated `rich-argparse` with `Cmd2HelpFormatter`.
    * Added `RawDescriptionCmd2HelpFormatter`, `RawTextCmd2HelpFormatter`, `ArgumentDefaultsCmd2HelpFormatter`,
      and `MetavarTypeCmd2HelpFormatter` and they all use `rich-argparse`.
=======
## 2.5.6 (November 14, 2024)
* Bug Fixes
   * Fixed type hint for `with_default_category` decorator which caused type checkers to mistype
     a subclass of `CommandSet` as a plain `CommandSet`.
>>>>>>> 91897f40

## 2.5.5 (November 13, 2024)
* Bug Fixes
   * Fixed type hints for passing a class method to `with_argparser` and `as_subcommand_to`.
   * Fixed issue where `set` command was not always printing a settable's current value.

## 2.5.4 (November 6, 2024)
* Bug Fixes
  * Fixed `ZeroDivisionError` in `async_alert()` when `shutil.get_terminal_size().columns` is 0.

## 2.5.3 (November 5, 2024)
* Enhancements
  * Changed `CommandSet._cmd` to a read-only property which never returns `None` because it
    is meant to be called after the `CommandSet` is registered. This addresses type checker
    errors that occurred if `CommandSet._cmd` wasn't cast or checked if `None` before use.

## 2.5.2 (November 3, 2024)
* Bug Fixes
  * Fixed default `pytest` execution when not using cmd2's custom `invoke` command via `inv pytest`

## 2.5.1 (November 2, 2024)
* Bug Fixes
  * Fixed readline bug when using `ipy` command with `gnureadline` and Python 3.13

## 2.5.0 (October 23, 2024)
* Breaking Change
  * `cmd2` 2.5 supports Python 3.8+ (removed support for Python 3.6 and 3.7)
* Bug Fixes
  * Fixed issue where persistent history file was not saved upon SIGHUP and SIGTERM signals.
  * Multiline commands are no longer fragmented in up-arrow history.
  * Fixed bug where `async_alert()` overwrites readline's incremental and non-incremental search prompts.
    * This fix introduces behavior where an updated prompt won't display after an aborted search
      until a user presses Enter. See [async_printing.py](https://github.com/python-cmd2/cmd2/blob/master/examples/async_printing.py)
      example for how to handle this case using `Cmd.need_prompt_refresh()` and `Cmd.async_refresh_prompt()`.
* Enhancements
  * Removed dependency on `attrs` and replaced with [dataclasses](https://docs.python.org/3/library/dataclasses.html)
  * add `allow_clipboard` initialization parameter and attribute to disable ability to
    add output to the operating system clipboard
  * Updated unit tests to be Python 3.13 compliant.
  * Fall back to bz2 compression of history file when lzma is not installed.
  * Added settable called `scripts_add_to_history` which determines whether scripts and pyscripts
    add commands to history.
* Deletions (potentially breaking changes)
  * Removed `apply_style` from `Cmd.pwarning()`.

## 2.4.3 (January 27, 2023)
* Bug Fixes
  * Fixed ValueError caused when passing `Cmd.columnize()` strings wider than `display_width`.
* Enhancements
  * Renamed `utils.str_to_bool()` -> `utils.to_bool()`.
  * Enhanced `utils.to_bool()` so that it accepts and converts `bool`, `int`, and `float` in addition to `str`.

## 2.4.2 (July 13, 2022)
* Enhancements
  * Updated argparse decorator to remove annotations when the docstring is used for a command's help text.
  * Updated unit test to be Python 3.11 compliant.

## 2.4.1 (April 13, 2022)
* Bug Fixes
  * Fixed value for `ansi.Bg.YELLOW`.
  * Fixed unit tests for `ansi.allow_style`.
* Enhancements
  * `async_alert()` raises a `RuntimeError` if called from the main thread.

## 2.4.0 (February 22, 2022)
* Bug Fixes
  * Fixed issue in `ansi.async_alert_str()` which would raise `IndexError` if prompt was blank.
  * Fixed issue where tab completion was quoting argparse flags in some cases.
* Enhancements
  * Added broader exception handling when enabling clipboard functionality via `pyperclip`.
  * Added `PassThroughException` to `__init__.py` imports.
  * cmd2 now uses pyreadline3 when running any version of Python on Windows
  * Improved memory usage in certain use cases of tables (e.g. nested colored tables)
* Deletions (potentially breaking changes)
  * Deleted `cmd2.fg` and `cmd2.bg` which were deprecated in 2.3.0. Use `cmd2.Fg` and `cmd2.Bg` instead.

## 2.3.3 (November 29, 2021)
* Enhancements
  * Added clearer exception handling to `BorderedTable` and `SimpleTable`.

## 2.3.2 (November 22, 2021)
* Bug Fixes
  * Fixed issue where a `ns_provider` could be passed `None` instead of its correct `cmd2.Cmd` or `CommandSet` value.

## 2.3.1 (November 18, 2021)
* Bug Fixes
  * Fixed issue introduced in 2.3.0 with `AlternatingTable`, `BorderedTable`, and `SimpleTable` that caused
    header alignment settings to be overridden by data alignment settings.
* Enhancements
  * `CompletionItems` now saves the original object from which it creates a string.
  * Using `CompletionItems` as argparse choices is fully supported. `cmd2` patched `argparse` to compare input to
    the original value instead of the `CompletionItems` instance.
  * `ArgparseCompleter` now does the following if a list of `CompletionItems` was created with numerical types:
    * Sorts completion hints numerically
    * Right-aligns the left-most column in completion hint table

## 2.3.0 (November 11, 2021)
* Bug Fixes
  * Fixed `AttributeError` in `rl_get_prompt()` when prompt is `None`.
  * Fixed bug where using choices on a Settable didn't verify that a valid choice had been entered.
  * Fixed bug introduced in cmd2 2.0.0 in which `select()` converts return values to strings. It should never
    have converted return values.
* Enhancements
  * Added settings to Column class which prevent a table from overriding existing styles in header
    and/or data text. This allows for things like nesting an AlternatingTable in another AlternatingTable.
  * AlternatingTable no longer automatically applies background color to borders. This was done to improve
    appearance since the background color extended beyond the borders of the table.
  * Added ability to colorize all aspects of `AlternatingTable`, `BorderedTable`, and `SimpleTable`.
  * Added support for 8-bit/256-colors with the `cmd2.EightBitFg` and `cmd2.EightBitBg` classes.
  * Added support for 24-bit/RGB colors with the `cmd2.RgbFg` and `cmd2.RgbBg` classes.
  * Removed dependency on colorama.
  * Changed type of `ansi.allow_style` from a string to an `ansi.AllowStyle` Enum class.
* Deprecations
  * Deprecated `cmd2.fg`. Use `cmd2.Fg` instead.
  * Deprecated `cmd2.bg`. Use `cmd2.Bg` instead.
* Breaking Changes
  * To support the color upgrade, all cmd2 colors now inherit from either `ansi.FgColor` or `ansi.BgColor`.
    Therefore, `ansi.style()` no longer accepts colors as strings.

## 2.2.0 (September 14, 2021)
* Bug Fixes
  * Fixed extra space appended to each alias by "alias list" command
* Enhancements
  * New function `set_default_ap_completer_type()` allows developer to extend and modify the
    behavior of `ArgparseCompleter`.
  * Added `ArgumentParser.get_ap_completer_type()` and `ArgumentParser.set_ap_completer_type()`. These
    methods allow developers to enable custom tab completion behavior for a given parser by using a custom
    `ArgparseCompleter`-based class.
  * Added `ap_completer_type` keyword arg to `Cmd2ArgumentParser.__init__()` which saves a call
    to `set_ap_completer_type()`. This keyword will also work with `add_parser()` when creating subcommands
    if the base command's parser is a `Cmd2ArgumentParser`.
  * New function `register_argparse_argument_parameter()` allows developers to specify custom
    parameters to be passed to the argparse parser's `add_argument()` method. These parameters will
    become accessible in the resulting argparse Action object when modifying `ArgparseCompleter` behavior.
  * Using `SimpleTable` in the output for the following commands to improve appearance.
    * help
    * set (command and tab completion of Settables)
    * alias tab completion
    * macro tab completion
  * Tab completion of `CompletionItems` now includes divider row comprised of `Cmd.ruler` character.
  * Removed `--verbose` flag from set command since descriptions always show now.
  * All cmd2 built-in commands now populate `self.last_result`.
  * Argparse tab completer will complete remaining flag names if there are no more positionals to complete.
  * Updated `async_alert()` to account for `self.prompt` not matching Readline's current prompt.
* Deletions (potentially breaking changes)
  * Deleted `set_choices_provider()` and `set_completer()` which were deprecated in 2.1.2
* Breaking Changes
  * Renamed `set_default_argument_parser()` to `set_default_argument_parser_type()`

## 2.1.2 (July 5, 2021)
* Enhancements
    * Added the following accessor methods for cmd2-specific attributes to the `argparse.Action` class
        * `get_choices_callable()`
        * `set_choices_provider()`
        * `set_completer()`
        * `get_descriptive_header()`
        * `set_descriptive_header()`
        * `get_nargs_range()`
        * `set_nargs_range()`
        * `get_suppress_tab_hint()`
        * `set_suppress_tab_hint()`
* Deprecations
    * Now that `set_choices_provider()` and `set_completer()` have been added as methods to the
      `argparse.Action` class, the standalone functions of the same name will be removed in version
      2.2.0. To update to the new convention, do the following:
        * Change `set_choices_provider(action, provider)` to `action.set_choices_provider(provider)`
        * Change `set_completer(action, completer)` to `action.set_completer(completer)`

## 2.1.1 (June 17, 2021)
* Bug Fixes
   * Fixed handling of argparse's default options group name which was changed in Python 3.10
* Enhancements
    * Restored `plugins` and `tests_isolated` directories to tarball published to PyPI for `cmd2` release

## 2.1.0 (June 14, 2021)
* Enhancements
   * Converted persistent history files from pickle to compressed JSON

## 2.0.1 (June 7, 2021)
* Bug Fixes
  * Exclude `plugins` and `tests_isolated` directories from tarball published to PyPI for `cmd2` release

## 2.0.0 (June 6, 2021)
* Bug Fixes
  * Fixed issue where history indexes could get repeated
  * Fixed issue where TableCreator was tossing blank last line
  * Corrected help text for alias command
* Breaking Changes
    * `cmd2` 2.0 supports Python 3.6+ (removed support for Python 3.5)
    * Argparse Completion / Settables
        * Replaced `choices_function` / `choices_method` with `choices_provider`.
        * Replaced `completer_function` / `completer_method` with `completer`.
        * ArgparseCompleter now always passes `cmd2.Cmd` or `CommandSet` instance as the first positional
        argument to choices_provider and completer functions.
    * Moved `basic_complete` from utils into `cmd2.Cmd` class.
    * Moved `CompletionError` to exceptions.py
    * ``Namespace.__statement__`` has been removed. Use `Namespace.cmd2_statement.get()` instead.
    * Removed `--silent` flag from `alias/macro create` since startup scripts can be run silently.
    * Removed `--with_silent` flag from `alias/macro list` since startup scripts can be run silently.
    * Removed `with_argparser_and_unknown_args` since it was deprecated in 1.3.0.
    * Renamed `silent_startup_script` to `silence_startup_script` for clarity.
    * Replaced `cmd2.Cmd.completion_header` with `cmd2.Cmd.formatted_completions`. See Enhancements
      for description of this new class member.
    * Settables now have new initialization parameters. It is now a required parameter to supply the reference to the
      object that holds the settable attribute. `cmd2.Cmd.settables` is no longer a public dict attribute - it is now a
      property that aggregates all Settables across all registered CommandSets.
    * Failed transcript testing now sets self.exit_code to 1 instead of -1.
    * Renamed `use_ipython` keyword parameter of `cmd2.Cmd.__init__()` to `include_ipy`.
    * `py` command is only enabled if `include_py` parameter is `True`. See Enhancements for a description
      of this parameter.
    * Removed ability to run Python commands from the command line with `py`. Now `py` takes no arguments
      and just opens an interactive Python shell.
    * Changed default behavior of `runcmds_plus_hooks()` to not stop when Ctrl-C is pressed and instead
      run the next command in its list.
    * Removed `cmd2.Cmd.quit_on_sigint` flag, which when `True`, quit the application when Ctrl-C was pressed at the prompt.
    * The history bug fix resulted in structure changes to the classes in `cmd2.history`. Therefore, persistent history
      files created with versions older than 2.0.0 are not compatible.
* Enhancements
    * Added support for custom tab completion and up-arrow input history to `cmd2.Cmd2.read_input`.
      See [read_input.py](https://github.com/python-cmd2/cmd2/blob/master/examples/read_input.py)
      for an example.
    * Added `cmd2.exceptions.PassThroughException` to raise unhandled command exceptions instead of printing them.
    * Added support for ANSI styles and newlines in tab completion results using `cmd2.Cmd.formatted_completions`.
      `cmd2` provides this capability automatically if you return argparse completion matches as `CompletionItems`.
    * Settables enhancements:
        * Settables may be optionally scoped to a CommandSet. Settables added to CommandSets will appear when a
          CommandSet is registered and disappear when a CommandSet is unregistered. Optionally, scoped Settables
          may have a prepended prefix.
        * Settables now allow changes to be applied to any arbitrary object attribute. It no longer needs to match an
          attribute added to the cmd2 instance itself.
    * Raising ``SystemExit`` or calling ``sys.exit()`` in a command or hook function will set ``self.exit_code``
      to the exit code used in those calls. It will also result in the command loop stopping.
    * ipy command now includes all of `self.py_locals` in the IPython environment
    * Added `include_py` keyword parameter to `cmd2.Cmd.__init__()`. If `False`, then the `py` command will
      not be available. Defaults to `False`. `run_pyscript` is not affected by this parameter.
    * Made the amount of space between columns in a SimpleTable configurable
    * On POSIX systems, shell commands and processes being piped to are now run in the user's preferred shell
      instead of /bin/sh. The preferred shell is obtained by reading the SHELL environment variable. If that
      doesn't exist or is empty, then /bin/sh is used.
    * Changed `cmd2.Cmd._run_editor()` to the public method `cmd2.Cmd.run_editor()`

## 1.5.0 (January 31, 2021)
* Bug Fixes
    * Fixed bug where setting `always_show_hint=True` did not show a hint when completing `Settables`
    * Fixed bug in editor detection logic on Linux systems that do not have `which`
    * Fixed bug in table creator where column headers with tabs would result in an incorrect width calculation
    * Fixed `FileNotFoundError` which occurred when running `history --clear` and no history file existed.
* Enhancements
    * Added `silent_startup_script` option to `cmd2.Cmd.__init__()`. If `True`, then the startup script's
      output will be suppressed. Anything written to stderr will still display.
    * cmd2 now uses pyreadline3 when running Python 3.8 or greater on Windows
* Notes
    * This is the last release planned to support Python 3.5

## 1.4.0 (November 11, 2020)
* Bug Fixes
    * Fixed tab completion crash on Windows
* Enhancements
    * Changed how multiline doc string help is formatted to match style of other help messages

## 1.3.11 (October 1, 2020)
* Bug Fixes
    * Fixed issue where quoted redirectors and terminators in aliases and macros were not being
    restored when read from a startup script.
    * Fixed issue where instantiating more than one cmd2-based class which uses the `@as_subcommand_to`
    decorator resulted in duplicated help text in the base command the subcommands belong to.

## 1.3.10 (September 17, 2020)
* Enhancements
    * Added user-settable option called `always_show_hint`. If True, then tab completion hints will always
    display even when tab completion suggestions print. Arguments whose help or hint text is suppressed will
    not display hints even when this setting is True.
    * argparse tab completion now groups flag names which run the same action. Optional flags are wrapped
    in brackets like it is done in argparse usage text.
    * default category decorators are now heritable by default and will propagate the category down the
    class hierarchy until overridden. There's a new optional flag to set heritable to false.
    * Added `--silent` flag to `alias/macro create`. If used, then no confirmation message will be printed
    when aliases and macros are created or overwritten.
    * Added `--with_silent` flag to `alias/macro list`. Use this option when saving to a startup script
    that should silently create aliases and macros.
* Bug Fixes
    * Fixed issue where flag names weren't always sorted correctly in argparse tab completion

## 1.3.9 (September 03, 2020)
* Breaking Changes
    * `CommandSet.on_unregister()` is now called as first step in unregistering a `CommandSet` and not
    the last. `CommandSet.on_unregistered()` is now the last step.
* Enhancements
    * Added `CommandSet.on_registered()`. This is called by `cmd2.Cmd` after a `CommandSet` is registered
    and all its commands have been added to the CLI.
    * Added `CommandSet.on_unregistered()`. This is called by `cmd2.Cmd` after a `CommandSet` is unregistered
    and all its commands have been removed from the CLI.

## 1.3.8 (August 28, 2020)
* Bug Fixes
    * Fixed issue where subcommand added with `@as_subcommand_to` decorator did not display help
    when called with `-h/--help`.
* Enhancements
    * `add_help=False` no longer has to be passed to parsers used in `@as_subcommand_to` decorator.
      Only pass this if your subcommand should not have the `-h/--help` help option (as stated in
      argparse documentation).

## 1.3.7 (August 27, 2020)
* Bug Fixes
    * Fixes an issue introduced in 1.3.0 with processing command strings containing terminator/separator
      character(s) that are manually passed to a command that uses argparse.

## 1.3.6 (August 27, 2020)
* Breaking changes
    * The functions cmd2 adds to Namespaces (`get_statement()` and `get_handler()`) are now
    `Cmd2AttributeWrapper` objects named `cmd2_statement` and `cmd2_handler`. This makes it
    easy to filter out which attributes in an `argparse.Namespace` were added by `cmd2`.
* Deprecations
    * ``Namespace.__statement__`` will be removed in `cmd2` 2.0.0. Use `Namespace.cmd2_statement.get()`
    going forward.

## 1.3.5 (August 25, 2020)
* Bug Fixes
    * Fixed `RecursionError` when printing an `argparse.Namespace` caused by custom attribute cmd2 was adding
* Enhancements
    * Added `get_statement()` function to `argparse.Namespace` which returns `__statement__` attribute

## 1.3.4 (August 20, 2020)
* Bug Fixes
    * Fixed `AttributeError` when `CommandSet` that uses `as_subcommand_to` decorator is loaded during
    `cmd2.Cmd.__init__()`.
* Enhancements
    * Improved exception messages when using mock without `spec=True`.
    See [testing](https://cmd2.readthedocs.io/en/latest/testing.html) documentation for more details on testing
    cmd2-based applications with mock.

## 1.3.3 (August 13, 2020)
* Breaking changes
    * CommandSet command functions (do_, complete_, help_) will no longer have the cmd2 app
      passed in as the first parameter after `self` since this is already a class member.
    * Renamed `install_command_set()` and `uninstall_command_set()` to `register_command_set()` and
      `unregister_command_set()` for better name consistency.
* Bug Fixes
    * Fixed help formatting bug in `Cmd2ArgumentParser` when `metavar` is a tuple
    * Fixed tab completion bug when using `CompletionItem` on an argument whose `metavar` is a tuple
    * Added explicit testing against python 3.5.2 for Ubuntu 16.04, and 3.5.3 for Debian 9
    * Added fallback definition of typing.Deque (taken from 3.5.4)
    * Removed explicit type hints that fail due to a bug in 3.5.2 favoring comment-based hints instead
    * When passing a ns_provider to an argparse command, will now attempt to resolve the correct
      CommandSet instance for self. If not, it'll fall back and pass in the cmd2 app
* Other
    * Added missing doc-string for new cmd2.Cmd __init__ parameters
      introduced by CommandSet enhancement

## 1.3.2 (August 10, 2020)
* Bug Fixes
    * Fixed `prog` value of subcommands added with `as_subcommand_to()` decorator.
    * Fixed missing settings in subcommand parsers created with `as_subcommand_to()` decorator. These settings
      include things like description and epilog text.
    * Fixed issue with CommandSet auto-discovery only searching direct sub-classes
* Enhancements
    * Added functions to fetch registered CommandSets by type and command name

## 1.3.1 (August 6, 2020)
* Bug Fixes
    * Fixed issue determining whether an argparse completer function required a reference to a containing
      CommandSet. Also resolves issues determining the correct CommandSet instance when calling the argparse
      argument completer function.  Manifested as a TypeError when using `cmd2.Cmd.path_complete` as a completer
      for an argparse-based command defined in a CommandSet

## 1.3.0 (August 4, 2020)
* Enhancements
    * Added CommandSet - Enables defining a separate loadable module of commands to register/unregister
      with your cmd2 application.
* Other
    * Marked with_argparser_and_unknown_args pending deprecation and consolidated implementation into
      with_argparser

## 1.2.1 (July 14, 2020)
* Bug Fixes
    * Relax minimum version of `importlib-metadata` to >= 1.6.0 when using Python < 3.8

## 1.2.0 (July 13, 2020)
* Bug Fixes
    * Fixed `typing` module compatibility issue with Python 3.5 prior to 3.5.4
* Enhancements
    * Switched to getting version using `importlib.metadata` instead of using `pkg_resources`
        * Improves `cmd2` application launch time on systems that have a lot of Python packages on `sys.path`
        * Added dependency on `importlib_metadata` when running on versions of Python prior to 3.8

## 1.1.0 (June 6, 2020)
* Bug Fixes
    * Fixed issue where subcommand usage text could contain a subcommand alias instead of the actual name
    * Fixed bug in `ArgparseCompleter` where `fill_width` could become negative if `token_width` was large
      relative to the terminal width.
* Enhancements
    * Made `ipy` consistent with `py` in the following ways
        * `ipy` returns whether any of the commands run in it returned True to stop command loop
        * `Cmd.in_pyscript()` returns True while in `ipy`.
        * Starting `ipy` when `Cmd.in_pyscript()` is already True is not allowed.
    * `with_argument_list`, `with_argparser`, and `with_argparser_and_unknown_args` wrappers now pass
      `kwargs` through to their wrapped command function.
    * Added `table_creator` module for creating richly formatted tables. This module is in beta and subject
      to change.
        * See [table_creation](https://cmd2.readthedocs.io/en/latest/features/table_creation.html)
          documentation for an overview.
        * See [table_creation.py](https://github.com/python-cmd2/cmd2/blob/master/examples/table_creation.py)
          for an example.
    * Added the following exceptions to the public API
        * `SkipPostcommandHooks` - Custom exception class for when a command has a failure bad enough to skip
          post command hooks, but not bad enough to print the exception to the user.
        * `Cmd2ArgparseError` - A `SkipPostcommandHooks` exception for when a command fails to parse its arguments.
          Normally argparse raises a `SystemExit` exception in these cases. To avoid stopping the command
          loop, catch the `SystemExit` and raise this instead. If you still need to run post command hooks
          after parsing fails, just return instead of raising an exception.
    * Added explicit handling of `SystemExit`. If a command raises this exception, the command loop will be
      gracefully stopped.

## 1.0.2 (April 06, 2020)
* Bug Fixes
    * Ctrl-C now stops a running text script instead of just the current `run_script` command
* Enhancements
    * `do_shell()` now saves the return code of the command it runs in `self.last_result` for use in pyscripts

## 1.0.1 (March 13, 2020)
* Bug Fixes
    * Fixed issue where postcmd hooks were running after an `argparse` exception in a command.

## 1.0.0 (March 1, 2020)
* Enhancements
    * The documentation at [cmd2.rftd.io](https://cmd2.readthedocs.io) received a major overhaul
* Other
    * Moved [categorize](https://cmd2.readthedocs.io/en/latest/api/utils.html#miscellaneous) utility function from **decorators** module to **utils** module
* Notes
    * Now that the 1.0 release is out, `cmd2` intends to follow [Semantic Versioning](https://semver.org)

## 0.10.1 (February 19, 2020)
* Bug Fixes
    * Corrected issue where the actual new value was not always being printed in do_set. This occurred in cases where
      the typed value differed from what the setter had converted it to.
    * Fixed bug where ANSI style sequences were not correctly handled in `utils.truncate_line()`.
    * Fixed bug where pyscripts could edit `cmd2.Cmd.py_locals` dictionary.
    * Fixed bug where cmd2 set `sys.path[0]` for a pyscript to cmd2's working directory instead of the
    script file's directory.
    * Fixed bug where `sys.path` was not being restored after a pyscript ran.
* Enhancements
    * Renamed set command's `-l/--long` flag to `-v/--verbose` for consistency with help and history commands.
    * Setting the following pyscript variables:
        * `__name__`: __main__
        * `__file__`: script path (as typed, ~ will be expanded)
    * Only tab complete after redirection tokens if redirection is allowed
    * Made `CompletionError` exception available to non-argparse tab completion
    * Added `apply_style` to `CompletionError` initializer. It defaults to True, but can be set to False if
    you don't want the error text to have `ansi.style_error()` applied to it when printed.
* Other
    * Removed undocumented `py run` command since it was replaced by `run_pyscript` a while ago
    * Renamed `AutoCompleter` to `ArgparseCompleter` for clarity
    * Custom `EmptyStatement` exception is no longer part of the documented public API
* Notes
    * This is a beta release leading up to the 1.0.0 release
    * We intend no more breaking changes prior to 1.0.0
        * Just bug fixes, documentation updates, and enhancements

## 0.10.0 (February 7, 2020)
* Enhancements
    * Changed the default help text to make `help -v` more discoverable
    * **set** command now supports tab completion of values
    * Added `add_settable()` and `remove_settable()` convenience methods to update `self.settable` dictionary
    * Added convenience `ansi.fg` and `ansi.bg` enums of foreground and background colors
        * `ansi.style()` `fg` argument can now either be of type `str` or `ansi.fg`
        * `ansi.style()` `bg` argument can now either be of type `str` or `ansi.bg`
        * This supports IDE auto-completion of color names
        * The enums also support
            * `f-strings` and `format()` calls (e.g. `"{}hello{}".format(fg.blue, fg.reset)`)
            * string concatenation (e.g. `fg.blue + "hello" + fg.reset`)
* Breaking changes
    * Renamed `locals_in_py` attribute of `cmd2.Cmd` to `self_in_py`
    * The following public attributes of `cmd2.Cmd` are no longer settable at runtime by default:
        * `continuation_prompt`
        * `self_in_py`
        * `prompt`
    * `self.settable` changed to `self.settables`
        * It is now a Dict[str, Settable] instead of Dict[str, str]
        * setting onchange callbacks have a new method signature and must be added to the
          Settable instance in order to be called
    * Removed `cast()` utility function
    * Removed `ansi.FG_COLORS` and `ansi.BG_COLORS` dictionaries
        * Replaced with `ansi.fg` and `ansi.bg` enums providing similar but improved functionality
* Notes
    * This is an alpha release leading up to the 1.0.0 release
    * We intend no more breaking changes prior to 1.0.0
        * Just bug fixes, documentation updates, and enhancements

## 0.9.25 (January 26, 2020)
* Enhancements
    * Reduced what gets put in package downloadable from PyPI (removed irrelevant CI config files and such)

## 0.9.24 (January 23, 2020)
* Enhancements
    * Flushing stderr when setting the window title and printing alerts for better responsiveness in cases where
    stderr is not unbuffered.
    * Added function to truncate a single line to fit within a given display width. `cmd2.utils.truncate_line`
    supports characters with display widths greater than 1 and ANSI style sequences.
    * Added line truncation support to `cmd2.utils` text alignment functions.
    * Added support for Python 3.9 alpha

## 0.9.23 (January 9, 2020)
* Bug Fixes
    * Fixed bug where startup script containing a single quote in its file name was incorrectly quoted
    * Added missing implicit dependency on `setuptools` due to build with `setuptools_scm`
* Enhancements
    * Added dim text style support via `style()` function and `ansi.INTENSITY_DIM` setting.
* Breaking changes
    * Renamed the following `ansi` members for accuracy in what types of ANSI escape sequences are handled
        * `ansi.allow_ansi` -> `ansi.allow_style`
        * `ansi.ansi_safe_wcswidth()` -> `ansi.style_aware_wcswidth()`
        * `ansi.ansi_aware_write()` -> `ansi.style_aware_write()`
    * Renamed the following `ansi` members for clarification
        * `ansi.BRIGHT` -> `ansi.INTENSITY_BRIGHT`
        * `ansi.NORMAL` -> `ansi.INTENSITY_NORMAL`

## 0.9.22 (December 9, 2019)
* Bug Fixes
    * Fixed bug where a redefined `ansi.style_error` was not being used in all `cmd2` files
* Enhancements
    * Enabled line buffering when redirecting output to a file
    * Added `align_left()`, `align_center()`, and `align_right()` to utils.py. All 3 of these functions support
    ANSI escape sequences and characters with display widths greater than 1. They wrap `align_text()` which
    is also in utils.py.

## 0.9.21 (November 26, 2019)
* Bug Fixes
    * Fixed bug where pipe processes were not being stopped by Ctrl-C
    * Added exception handling to account for non-standard Python environments in which readline is not loaded
     dynamically from a shared library file
* Enhancements
    * Added `read_input()` function that is used to read from stdin. Unlike the Python built-in `input()`, it also has
    an argument to disable tab completion while input is being entered.
    * Added capability to override the argument parser class used by cmd2 built-in commands. See override_parser.py
    example for more details.
    * Added `end` argument to `pfeedback()` to be consistent with the other print functions like `poutput()`.
    * Added `apply_style` to `pwarning()`.
* Breaking changes
    * For consistency between all the print functions:
        * Made `end` and `chop` keyword-only arguments of `ppaged()`
        * `end` is always added to message in `ppaged()`

## 0.9.20 (November 12, 2019)
* Bug Fixes
    * Fixed bug where setting `use_ipython` to False removed ipy command from the entire `cmd2.Cmd` class instead of
    just the instance being created
    * Fix bug where cmd2 ran 'stty sane' command when stdin was not a terminal
* Enhancements
    * Send all startup script paths to run_script. Previously we didn't do this if the file was empty, but that
    showed no record of the run_script command in history.
    * Made it easier for developers to override `edit` command by having `do_history` no longer call `do_edit`. This
    also removes the need to exclude `edit` command from history list.
    * It is no longer necessary to set the `prog` attribute of an argparser with subcommands. cmd2 now automatically
    sets the prog value of it and all its subparsers so that all usage statements contain the top level command name
    and not sys.argv[0].
* Breaking changes
    * Some constants were moved from cmd2.py to constants.py
    * cmd2 command decorators were moved to decorators.py. If you were importing them via cmd2's \_\_init\_\_.py, then
    there will be no issues.

## 0.9.19 (October 14, 2019)
* Bug Fixes
    * Fixed `ValueError` exception which could occur when an old format persistent history file is loaded with new `cmd2`
* Enhancements
    * Improved displaying multiline CompletionErrors by indenting all lines

## 0.9.18 (October 1, 2019)
* Bug Fixes
    * Fixed bug introduced in 0.9.17 where help functions for hidden and disabled commands were not being filtered
    out as help topics
* Enhancements
    * `AutoCompleter` now handles argparse's mutually exclusive groups. It will not tab complete flag names or positionals
    for already completed groups. It also will print an error if you try tab completing a flag's value if the flag
    belongs to a completed group.
    * `AutoCompleter` now uses the passed-in parser's help formatter to generate hint text. This gives help and
    hint text for an argument consistent formatting.

## 0.9.17 (September 23, 2019)
* Bug Fixes
    * Fixed a bug when using WSL when all Windows paths have been removed from $PATH
    * Fixed a bug when running a cmd2 application on Linux without Gtk libraries installed
* Enhancements
    * No longer treating empty text scripts as an error condition
    * Allow dynamically extending a `cmd2.Cmd` object instance with a `do_xxx` method at runtime
    * Choices/Completer functions can now be passed a dictionary that maps command-line tokens to their
    argparse argument. This is helpful when one argument determines what is tab completed for another argument.
    If these functions have an argument called `arg_tokens`, then AutoCompleter will automatically pass this
    dictionary to them.
    * Added CompletionError class that can be raised during argparse-based tab completion and printed to the user
    * Added the following convenience methods
        - `Cmd.in_script()` - return whether a text script is running
        - `Cmd.in_pyscript()` - return whether a pyscript is running

## 0.9.16 (August 7, 2019)
* Bug Fixes
    * Fixed inconsistent parsing/tab completion behavior based on the value of `allow_redirection`. This flag is
    only meant to be a security setting that prevents redirection of stdout and should not alter parsing logic.
* Enhancements
    * Raise `TypeError` if trying to set choices/completions on argparse action that accepts no arguments
    * Create directory for the persistent history file if it does not already exist
    * Added `set_choices_function()`, `set_choices_method()`, `set_completer_function()`, and `set_completer_method()`
    to support cases where this functionality needs to be added to an argparse action outside of the normal
    `parser.add_argument()` call.
* Breaking Changes
    * Aliases and macros can no longer have the same name as a command

## 0.9.15 (July 24, 2019)
* Bug Fixes
    * Fixed exception caused by tab completing after an invalid subcommand was entered
    * Fixed bug where `history -v` was sometimes showing raw and expanded commands when they weren't different
    * Fixed bug where multiline commands were having leading and ending spaces stripped. This would mess up quoted
    strings that crossed multiple lines.
    * Fixed a bug when appending to the clipboard where contents were in reverse order
    * Fixed issue where run_pyscript failed if the script's filename had 2 or more consecutive spaces
    * Fixed issue where completer function of disabled command would still run
* Enhancements
    * Greatly simplified using argparse-based tab completion. The new interface is a complete overhaul that breaks
    the previous way of specifying completion and choices functions. See header of [argparse_custom.py](https://github.com/python-cmd2/cmd2/blob/master/cmd2/argparse_custom.py)
    for more information.
    * Enabled tab completion on multiline commands
* **Renamed Commands Notice**
    * The following commands were renamed in the last release and have been removed in this release
        * `load` - replaced by `run_script`
        * `_relative_load` - replaced by `_relative_run_script`
        * `pyscript` - replaced by `run_pyscript`
    * We apologize for any inconvenience, but the new names are more self-descriptive
        * Lots of end users were confused particularly about what exactly `load` should be loading
* Breaking Changes
    * Restored `cmd2.Cmd.statement_parser` to be a public attribute (no underscore)
        * Since it can be useful for creating [post-parsing hooks](https://cmd2.readthedocs.io/en/latest/features/hooks.html#postparsing-hooks)
    * Completely overhauled the interface for adding tab completion to argparse arguments. See enhancements for more details.
    * `ACArgumentParser` is now called `Cmd2ArgumentParser`
    * Moved `basic_complete` to utils.py
    * Made optional arguments on the following completer methods keyword-only:
    `delimiter_complete`, `flag_based_complete`, `index_based_complete`, `path_complete`, `shell_cmd_complete`
    * Renamed history option from `--output-file` to `--output_file`
    * Renamed `matches_sort_key` to `default_sort_key`. This value determines the default sort ordering of string
    results like alias, command, category, macro, settable, and shortcut names. Unsorted tab completion results
    also are sorted with this key. Its default value (ALPHABETICAL_SORT_KEY) performs a case-insensitive alphabetical
    sort, but it can be changed to a natural sort by setting the value to NATURAL_SORT_KEY.
    * `StatementParser` now expects shortcuts to be passed in as dictionary. This eliminates the step of converting the
    shortcuts dictionary into a tuple before creating `StatementParser`.
    * Renamed `Cmd.pyscript_name` to `Cmd.py_bridge_name`
    * Renamed `Cmd.pystate` to `Cmd.py_locals`
    * Renamed `PyscriptBridge` to `PyBridge`

## 0.9.14 (June 29, 2019)
* Enhancements
    * Added support for and testing with Python 3.8, starting with 3.8 beta
    * Improved information displayed during transcript testing
    * Added `ansi` module with functions and constants to support ANSI escape sequences which are used for things
    like applying style to text
    * Added support for applying styles (color, bold, underline) to text via `style()` function in `ansi` module
    * Added default styles to ansi.py for printing `success`, `warning`. and `error` text. These are the styles used
    by cmd2 and can be overridden to match the color scheme of your application.
    * Added `ansi_aware_write()` function to `ansi` module. This function takes into account the value of `allow_ansi`
    to determine if ANSI escape sequences should be stripped when not writing to a tty. See documentation for more
    information on the `allow_ansi` setting.
* Breaking Changes
    * Python 3.4 reached its [end of life](https://www.python.org/dev/peps/pep-0429/) on March 18, 2019 and is no longer supported by `cmd2`
        * If you need to use Python 3.4, you should pin your requirements to use `cmd2` 0.9.13
    * Made lots of changes to minimize the public API of the `cmd2.Cmd` class
        * Attributes and methods we do not intend to be public now all begin with an underscore
        * We make no API stability guarantees about these internal functions
    * Split `perror` into 2 functions:
        * `perror` - print a message to sys.stderr
        * `pexcept` - print Exception message to sys.stderr. If debug is true, print exception traceback if one exists
    * Signature of `poutput` and `perror` significantly changed
        * Removed color parameters `color`, `err_color`, and `war_color` from `poutput` and `perror`
            * See the docstrings of these methods or the [cmd2 docs](https://cmd2.readthedocs.io/en/latest/features/generating_output.html) for more info on applying styles to output messages
        * `end` argument is now keyword-only and cannot be specified positionally
        * `traceback_war` no longer exists as an argument since it isn't needed now that `perror` and `pexcept` exist
    * Moved `cmd2.Cmd.colors` to ansi.py and renamed it to `allow_ansi`. This is now an application-wide setting.
    * Renamed the following constants and moved them to ansi.py
        * `COLORS_ALWAYS` --> `ANSI_ALWAYS`
        * `COLORS_NEVER` --> `ANSI_NEVER`
        * `COLORS_TERMINAL` --> `ANSI_TERMINAL`
* **Renamed Commands Notice**
    * The following commands have been renamed. The old names will be supported until the next release.
        * `load` --> `run_script`
        * `_relative_load` --> `_relative_run_script`
        * `pyscript` --> `run_pyscript`

## 0.9.13 (June 14, 2019)
* Bug Fixes
    * Fixed issue where the wrong terminator was being appended by `Statement.expanded_command_line()`
    * Fixed issue where aliases and macros could not contain terminator characters in their values
    * History now shows what was typed for macros and not the resolved value by default. This is consistent with
    the behavior of aliases. Use the `expanded` or `verbose` arguments to `history` to see the resolved value for
    the macro.
    * Fixed parsing issue in case where output redirection appears before a pipe. In that case, the pipe was given
    precedence even though it appeared later in the command.
    * Fixed issue where quotes around redirection file paths were being lost in `Statement.expanded_command_line()`
    * Fixed a bug in how line numbers were calculated for transcript testing
    * Fixed issue where `_cmdloop()` suppressed exceptions by returning from within its `finally` code
    * Fixed UnsupportedOperation on fileno error when a shell command was one of the commands run while generating
    a transcript
    * Fixed bug where history was displaying expanded multiline commands when -x was not specified
* Enhancements
    * **Added capability to chain pipe commands and redirect their output (e.g. !ls -l | grep user | wc -l > out.txt)**
    * `pyscript` limits a command's stdout capture to the same period that redirection does.
    Therefore output from a command's postparsing and finalization hooks isn't saved in the StdSim object.
    * `StdSim.buffer.write()` now flushes when the wrapped stream uses line buffering and the bytes being written
    contain a newline or carriage return. This helps when `pyscript` is echoing the output of a shell command
    since the output will print at the same frequency as when the command is run in a terminal.
    * **ACArgumentParser** no longer prints complete help text when a parsing error occurs since long help messages
    scroll the actual error message off the screen.
    * Exceptions occurring in tab completion functions are now printed to stderr before returning control back to
    readline. This makes debugging a lot easier since readline suppresses these exceptions.
    * Added support for custom Namespaces in the argparse decorators. See description of `ns_provider` argument
    for more information.
    * Transcript testing now sets the `exit_code` returned from `cmdloop` based on Success/Failure
    * The history of entered commands previously was saved using the readline persistence mechanism,
    and only persisted if you had readline installed. Now history is persisted independent of readline; user
    input from previous invocations of `cmd2` based apps now shows in the `history` command.
    * Text scripts now run immediately instead of adding their commands to `cmdqueue`. This allows easy capture of
    the entire script's output.
    * Added member to `CommandResult` called `stop` which is the return value of `onecmd_plus_hooks` after it runs
    the given command line.
* Breaking changes
    * Replaced `unquote_redirection_tokens()` with `unquote_specific_tokens()`. This was to support the fix
    that allows terminators in alias and macro values.
    * Changed `Statement.pipe_to` to a string instead of a list
    * `preserve_quotes` is now a keyword-only argument in the argparse decorators
    * Refactored so that `cmd2.Cmd.cmdloop()` returns the `exit_code` instead of a call to `sys.exit()`
    It is now application developer's responsibility to treat the return value from `cmdloop()` accordingly
    * Only valid commands are persistent in history between invocations of `cmd2` based apps. Previously
    all user input was persistent in history. If readline is installed, the history available with the up and
    down arrow keys (readline history) may not match that shown in the `history` command, because `history`
    only tracks valid input, while readline history captures all input.
    * History is now persisted in a binary format, not plain text format. Previous history files are destroyed
    on first launch of a `cmd2` based app of version 0.9.13 or higher.
    * HistoryItem class is no longer a subclass of `str`. If you are directly accessing the `.history` attribute
    of a `cmd2` based app, you will need to update your code to use `.history.get(1).statement.raw` instead.
    * Removed internally used `eos` command that was used to keep track of when a text script's commands ended
    * Removed `cmd2` member called `_STOP_AND_EXIT` since it was just a boolean value that should always be True
    * Removed `cmd2` member called `_should_quit` since `PyBridge` now handles this logic
    * Removed support for `cmd.cmdqueue`
    * `allow_cli_args` is now an argument to __init__ instead of a `cmd2` class member
* **Python 3.4 EOL notice**
    * Python 3.4 reached its [end of life](https://www.python.org/dev/peps/pep-0429/) on March 18, 2019
    * This is the last release of `cmd2` which will support Python 3.4

## 0.9.12 (April 22, 2019)
* Bug Fixes
    * Fixed a bug in how redirection and piping worked inside ``py`` or ``pyscript`` commands
    * Fixed bug in `async_alert` where it didn't account for prompts that contained newline characters
    * Fixed path completion case when CWD is just a slash. Relative path matches were incorrectly prepended with a slash.
* Enhancements
    * Added ability to include command name placeholders in the message printed when trying to run a disabled command.
        * See docstring for ``disable_command()`` or ``disable_category()`` for more details.
    * Added instance attributes to customize error messages without having to override methods. These messages can
    also be colored.
        * `help_error` - the error that prints when no help information can be found
        * `default_error` - the error that prints when a non-existent command is run
    * The `with_argparser` decorators now add the Statement object created when parsing the command line to the
    `argparse.Namespace` object they pass to the `do_*` methods. It is stored in an attribute called `__statement__`.
    This can be useful if a command function needs to know the command line for things like logging.
    * Added a `-t` option to the `load` command for automatically generating a transcript based on a script file
    * When in a **pyscript**, the stdout and stderr streams of shell commands and processes being piped to are now
    captured and included in the ``CommandResult`` structure.
* Potentially breaking changes
    * The following commands now write to stderr instead of stdout when printing an error. This will make catching
    errors easier in pyscript.
        * ``do_help()`` - when no help information can be found
        * ``default()`` - in all cases since this is called when an invalid command name is run
        * ``_report_disabled_command_usage()`` - in all cases since this is called when a disabled command is run
    * Removed *** from beginning of error messages printed by `do_help()` and `default()`
    * Significantly refactored ``cmd.Cmd`` class so that all class attributes got converted to instance attributes, also:
        * Added ``allow_redirection``, ``terminators``, ``multiline_commands``, and ``shortcuts`` as optional arguments
        to ``cmd2.Cmd.__init__()``
        * A few instance attributes were moved inside ``StatementParser`` and properties were created for accessing them
    * ``self.pipe_proc`` is now called ``self.cur_pipe_proc_reader`` and is a ``ProcReader`` class.
    * Shell commands and commands being piped to while in a *pyscript* will function as if their output is going
    to a pipe and not a tty. This was necessary to be able to capture their output.
    * Removed `reserved_words` class attribute due to lack of use
    * Removed `keywords` instance attribute due to lack of use

## 0.9.11 (March 13, 2019)
* Bug Fixes
    * Fixed bug in how **history** command deals with multiline commands when output to a script
    * Fixed a bug when the ``with_argument_list`` decorator is called with the optional ``preserve_quotes`` argument
    * Fix bug in ``perror()`` where it would try to print an exception Traceback even if none existed
* Enhancements
    * Improvements to the **history** command
        * Simplified the display format and made it more similar to **bash**
        * Added **-x**, **--expanded** flag
            * output expanded commands instead of entered command (expands aliases, macros, and shortcuts)
        * Added **-v**, **--verbose** flag
            * display history and include expanded commands if they differ from the typed command
        * Added support for negative indices
    * Added ``matches_sort_key`` to override the default way tab completion matches are sorted
    * Added ``StdSim.pause_storage`` member which when True will cause ``StdSim`` to not save the output sent to it.
      See documentation for ``CommandResult`` in ``pyscript_bridge.py`` for reasons pausing the storage can be useful.
    * Added ability to disable/enable individual commands and entire categories of commands. When a command
      is disabled, it will not show up in the help menu or tab complete. If a user tries to run the command
      or call help on it, a command-specific message supplied by the developer will be printed. The following
      commands were added to support this feature.
        * ``enable_command()``
        * ``enable_category()``
        * ``disable_command()``
        * ``disable_category()``
* Potentially breaking changes
    * Made ``cmd2_app`` a positional and required argument of ``AutoCompleter`` since certain functionality now
    requires that it can't be ``None``.
    * ``AutoCompleter`` no longer assumes ``CompletionItem`` results are sorted. Therefore you should follow the
    ``cmd2`` convention of setting ``self.matches_sorted`` to True before returning the results if you have already
    sorted the ``CompletionItem`` list. Otherwise it will be sorted using ``self.matches_sort_key``.
    * Removed support for bash completion since this feature had slow performance. Also it relied on
    ``AutoCompleter`` which has since developed a dependency on ``cmd2`` methods.
    * Removed ability to call commands in ``pyscript`` as if they were functions (e.g. ``app.help()``) in favor
    of only supporting one ``pyscript`` interface. This simplifies future maintenance.
    * No longer supporting C-style comments. Hash (#) is the only valid comment marker.
    * No longer supporting comments embedded in a command. Only command line input where the first
    non-whitespace character is a # will be treated as a comment. This means any # character appearing
    later in the command will be treated as a literal. The same applies to a # in the middle of a multiline
    command, even if it is the first character on a line.
        * \# this is a comment
        * this # is not a comment

## 0.9.10 (February 22, 2019)
* Bug Fixes
    * Fixed unit test that hangs on Windows

## 0.9.9 (February 21, 2019)
* Bug Fixes
    * Fixed bug where the ``set`` command was not tab completing from the current ``settable`` dictionary.
* Enhancements
    * Changed edit command to use do_shell() instead of calling os.system()

## 0.9.8 (February 06, 2019)
* Bug Fixes
    * Fixed issue with echoing strings in StdSim. Because they were being sent to a binary buffer, line buffering
    was being ignored.
* Enhancements
    * Made quit() and exit() functions available to scripts run with pyscript. This allows those scripts to exit
    back to the console's prompt instead of exiting the whole application.

## 0.9.7 (January 08, 2019)
* Bug Fixes
    * Fixed bug when user chooses a zero or negative index when calling ``Cmd.select()``
    * Restored behavior where ``cmd_echo`` always starts as False in a py script. This was broken in 0.9.5.
* Enhancements
    * **cmdloop** now only attempts to register a custom signal handler for SIGINT if running in the main thread
    * commands run as a result of ``default_to_shell`` being **True** now run via ``do_shell()`` and are saved
    to history.
    * Added more tab completion to pyscript command.
* Deletions (potentially breaking changes)
    * Deleted ``Cmd.colorize()`` and ``Cmd._colorcodes`` which were deprecated in 0.9.5
    * Replaced ``dir_exe_only`` and  ``dir_only`` flags in ``path_complete`` with optional ``path_filter`` function
    that is used to filter paths out of completion results.
    * ``perror()`` no longer prepends "ERROR: " to the error message being printed

## 0.9.6 (October 13, 2018)
* Bug Fixes
    * Fixed bug introduced in 0.9.5 caused by backing up and restoring `self.prompt` in `pseudo_raw_input`.
      As part of this fix, continuation prompts will not be redrawn with `async_update_prompt` or `async_alert`.
* Enhancements
    * All platforms now depend on [wcwidth](https://pypi.python.org/pypi/wcwidth) to assist with asynchronous alerts.
    * Macros now accept extra arguments when called. These will be tacked onto the resolved command.
    * All cmd2 commands run via `py` now go through `onecmd_plus_hooks`.

## 0.9.5 (October 11, 2018)
* Bug Fixes
    * Fixed bug where ``get_all_commands`` could return non-callable attributes
    * Fixed bug where **alias** command was dropping quotes around arguments
    * Fixed bug where running help on argparse commands didn't work if they didn't support -h
    * Fixed transcript testing bug where last command in transcript has no expected output
    * Fixed bugs with how AutoCompleter and ArgparseFunctor handle argparse
    arguments with nargs=argparse.REMAINDER. Tab completion now correctly
    matches how argparse will parse the values. Command strings generated by
    ArgparseFunctor should now be compliant with how argparse expects
    REMAINDER arguments to be ordered.
    * Fixed bugs with how AutoCompleter handles flag prefixes. It is no
    longer hard-coded to use '-' and will check against the prefix_chars in
    the argparse object. Also, single-character tokens that happen to be a
    prefix char are not treated as flags by argparse and AutoCompleter now
    matches that behavior.
    * Fixed bug where AutoCompleter was not distinguishing between a negative number and a flag
    * Fixed bug where AutoCompleter did not handle -- the same way argparse does (all args after -- are non-options)
* Enhancements
    * Added ``exit_code`` attribute of ``cmd2.Cmd`` class
        * Enables applications to return a non-zero exit code when exiting from ``cmdloop``
    * ``ACHelpFormatter`` now inherits from ``argparse.RawTextHelpFormatter`` to make it easier
    for formatting help/description text
    * Aliases are now sorted alphabetically
    * The **set** command now tab completes settable parameter names
    * Added ``async_alert``, ``async_update_prompt``, and ``set_window_title`` functions
        * These allow you to provide feedback to the user in an asynchronous fashion, meaning alerts can
        display when the user is still entering text at the prompt. See [async_printing.py](https://github.com/python-cmd2/cmd2/blob/master/examples/async_printing.py)
        for an example.
    * Cross-platform colored output support
        * ``colorama`` gets initialized properly in ``Cmd.__init()``
        * The ``Cmd.colors`` setting is no longer platform dependent and now has three values:
            * Terminal (default) - output methods do not strip any ANSI escape sequences when output is a terminal, but
            if the output is a pipe or a file the escape sequences are stripped
            * Always - output methods **never** strip ANSI escape sequences, regardless of the output destination
            * Never - output methods strip all ANSI escape sequences
    * Added ``macro`` command to create macros, which are similar to aliases, but can take arguments when called
    * All cmd2 command functions have been converted to use argparse.
    * Renamed argparse_example.py to decorator_example.py to help clarify its intent
* Deprecations
    * Deprecated the built-in ``cmd2`` support for colors including ``Cmd.colorize()`` and ``Cmd._colorcodes``
* Deletions (potentially breaking changes)
    * The ``preparse``, ``postparsing_precmd``, and ``postparsing_postcmd`` methods *deprecated* in the previous release
    have been deleted
        * The new application lifecycle hook system allows for registration of callbacks to be called at various points
        in the lifecycle and is more powerful and flexible than the previous system
    * ``alias`` is now a command with subcommands to create, list, and delete aliases. Therefore its syntax
      has changed. All current alias commands in startup scripts or transcripts will break with this release.
    * `unalias` was deleted since ``alias delete`` replaced it

## 0.9.4 (August 21, 2018)
* Bug Fixes
    * Fixed bug where ``preparse`` was not getting called
    * Fixed bug in parsing of multiline commands where matching quote is on another line
* Enhancements
    * Improved implementation of lifecycle hooks to support a plugin
      framework, see ``docs/hooks.rst`` for details.
    * New dependency on ``attrs`` third party module
    * Added ``matches_sorted`` member to support custom sorting of tab completion matches
    * Added [tab_autocomp_dynamic.py](https://github.com/python-cmd2/cmd2/blob/master/examples/tab_autocomp_dynamic.py) example
        * Demonstrates updating the argparse object during init instead of during class construction
* Deprecations
    * Deprecated the following hook methods, see ``hooks.rst`` for full details:
       * ``cmd2.Cmd.preparse()`` - equivalent functionality available
         via ``cmd2.Cmd.register_postparsing_hook()``
       * ``cmd2.Cmd.postparsing_precmd()`` - equivalent functionality available
         via ``cmd2.Cmd.register_postparsing_hook()``
       * ``cmd2.Cmd.postparsing_postcmd()`` - equivalent functionality available
         via ``cmd2.Cmd.register_postcmd_hook()``

## 0.8.9 (August 20, 2018)
* Bug Fixes
    * Fixed extra slash that could print when tab completing users on Windows

## 0.9.3 (July 12, 2018)
* Bug Fixes
    * Fixed bug when StatementParser ``__init__()`` was called with ``terminators`` equal to ``None``
    * Fixed bug when ``Cmd.onecmd()`` was called with a raw ``str``
* Enhancements
    * Added ``--clear`` flag to ``history`` command that clears both the command and readline history.
* Deletions
    * The ``CmdResult`` helper class which was *deprecated* in the previous release has now been deleted
        * It has been replaced by the improved ``CommandResult`` class

## 0.9.2 (June 28, 2018)
* Bug Fixes
    * Fixed issue where piping and redirecting did not work correctly with paths that had spaces
* Enhancements
    * Added ability to print a header above tab completion suggestions using `completion_header` member
    * Added ``pager`` and ``pager_chop`` attributes to the ``cmd2.Cmd`` class
        * ``pager`` defaults to **less -RXF** on POSIX and **more** on Windows
        * ``pager_chop`` defaults to **less -SRXF** on POSIX and **more** on Windows
    * Added ``chop`` argument to ``cmd2.Cmd.ppaged()`` method for displaying output using a pager
        * If ``chop`` is ``False``, then ``self.pager`` is used as the pager
        * Otherwise ``self.pager_chop`` is used as the pager
    * Greatly improved the [table_display.py](https://github.com/python-cmd2/cmd2/blob/master/examples/table_display.py) example
        * Now uses the new [tableformatter](https://github.com/python-tableformatter/tableformatter) module which looks better than ``tabulate``
* Deprecations
    * The ``CmdResult`` helper class is *deprecated* and replaced by the improved ``CommandResult`` class
        * ``CommandResult`` has the following attributes: **stdout**, **stderr**, and **data**
            * ``CmdResult`` had attributes of: **out**, **err**, **war**
        * ``CmdResult`` will be deleted in the next release

## 0.8.8 (June 28, 2018)
* Bug Fixes
    * Prevent crashes that could occur attempting to open a file in non-existent directory or with very long filename
* Enhancements
    * `display_matches` is no longer restricted to delimited strings

## 0.9.1 (May 28, 2018)
* Bug Fixes
    * fix packaging error for 0.8.x versions (yes we had to deploy a new version
      of the 0.9.x series to fix a packaging error with the 0.8.x version)

## 0.9.0 (May 28, 2018)
* Bug Fixes
    * If self.default_to_shell is true, then redirection and piping are now properly passed to the shell. Previously it was truncated.
    * Submenus now call all hooks, it used to just call precmd and postcmd.
* Enhancements
    * Automatic completion of ``argparse`` arguments via ``cmd2.argparse_completer.AutoCompleter``
        * See the [tab_autocompletion.py](https://github.com/python-cmd2/cmd2/blob/master/examples/tab_autocompletion.py) example for a demonstration of how to use this feature
    * ``cmd2`` no longer depends on the ``six`` module
    * ``cmd2`` is now a multi-file Python package instead of a single-file module
    * New pyscript approach that provides a pythonic interface to commands in the cmd2 application.
    * Switch command parsing from pyparsing to custom code which utilizes shlex.
        * The object passed to do_* methods has changed. It no longer is the pyparsing object, it's a new Statement object, which is a subclass of ``str``. The statement object has many attributes which give you access to various components of the parsed input. If you were using anything but the string in your do_* methods, this change will require you to update your code.
        * ``commentGrammars`` is no longer supported or available. Comments are C-style or python style.
        * Input redirection no longer supported. Use the load command instead.
        * ``multilineCommand`` attribute is ``now multiline_command``
        * ``identchars`` is now ignored. The standardlibrary cmd uses those characters to split the first "word" of the input, but cmd2 hasn't used those for a while, and the new parsing logic parses on whitespace, which has the added benefit of full unicode support, unlike cmd or prior versions of cmd2.
        * ``set_posix_shlex`` function and ``POSIX_SHLEX`` variable have been removed. Parsing behavior is now always the more forgiving ``posix=false``.
        * ``set_strip_quotes`` function and ``STRIP_QUOTES_FOR_NON_POSIX`` have been removed. Quotes are stripped from arguments when presented as a list (a la ``sys.argv``), and present when arguments are presented as a string (like the string passed to do_*).
* Changes
    * ``strip_ansi()`` and ``strip_quotes()`` functions have moved to new utils module
    * Several constants moved to new constants module
    * Submenu support has been moved to a new [cmd2-submenu](https://github.com/python-cmd2/cmd2-submenu) plugin. If you use submenus, you will need to update your dependencies and modify your imports.
* Deletions (potentially breaking changes)
    * Deleted all ``optparse`` code which had previously been deprecated in release 0.8.0
        * The ``options`` decorator no longer exists
        * All ``cmd2`` code should be ported to use the new ``argparse``-based decorators
        * See the [Argument Processing](http://cmd2.readthedocs.io/en/latest/argument_processing.html) section of the documentation for more information on these decorators
        * Alternatively, see the [argparse_example.py](https://github.com/python-cmd2/cmd2/blob/master/examples/argparse_example.py)
    * Deleted ``cmd_with_subs_completer``, ``get_subcommands``, and ``get_subcommand_completer``
        * Replaced by default AutoCompleter implementation for all commands using argparse
    * Deleted support for old method of calling application commands with ``cmd()`` and ``self``
    * ``cmd2.redirector`` is no longer supported. Output redirection can only be done with '>' or '>>'
    * Deleted ``postparse()`` hook since it was redundant with ``postparsing_precmd``
* Python 2 no longer supported
    * ``cmd2`` now supports Python 3.4+
* Known Issues
    * Some developers have noted very slow performance when importing the ``cmd2`` module. The issue
    it intermittent, and investigation of the root cause is ongoing.

## 0.8.6 (May 27, 2018)
* Bug Fixes
    * Commands using the @with_argparser_and_unknown_args were not correctly recognized when tab completing
    * Fixed issue where completion display function was overwritten when a submenu quits
    * Fixed ``AttributeError`` on Windows when running a ``select`` command cause by **pyreadline** not implementing ``remove_history_item``
* Enhancements
    * Added warning about **libedit** variant of **readline** not being supported on macOS
    * Added tab completion of alias names in value field of **alias** command
    * Enhanced the ``py`` console in the following ways
        * Added tab completion of Python identifiers instead of **cmd2** commands
        * Separated the ``py`` console history from the **cmd2** history

## 0.8.5 (April 15, 2018)
* Bug Fixes
    * Fixed a bug with all argument decorators where the wrapped function wasn't returning a value and thus couldn't cause the cmd2 app to quit

* Enhancements
    * Added support for verbose help with -v where it lists a brief summary of what each command does
    * Added support for categorizing commands into groups within the help menu
        * See the [Grouping Commands](http://cmd2.readthedocs.io/en/latest/argument_processing.html?highlight=verbose#grouping-commands) section of the docs for more info
        * See [help_categories.py](https://github.com/python-cmd2/cmd2/blob/master/examples/help_categories.py) for an example
    * Tab completion of paths now supports ~user user path expansion
    * Simplified implementation of various tab completion functions so they no longer require ``ctypes``
    * Expanded documentation of ``display_matches`` list to clarify its purpose. See cmd2.py for this documentation.
    * Adding opening quote to tab completion if any of the completion suggestions have a space.

* **Python 2 EOL notice**
    * This is the last release where new features will be added to ``cmd2`` for Python 2.7
    * The 0.9.0 release of ``cmd2`` will support Python 3.4+ only
    * Additional 0.8.x releases may be created to supply bug fixes for Python 2.7 up until August 31, 2018
    * After August 31, 2018 not even bug fixes will be provided for Python 2.7

## 0.8.4 (April 10, 2018)
* Bug Fixes
    * Fixed conditional dependency issue in setup.py that was in 0.8.3.

## 0.8.3 (April 09, 2018)
* Bug Fixes
    * Fixed ``help`` command not calling functions for help topics
    * Fixed not being able to use quoted paths when redirecting with ``<`` and ``>``

* Enhancements
    * Tab completion has been overhauled and now supports completion of strings with quotes and spaces.
    * Tab completion will automatically add an opening quote if a string with a space is completed.
    * Added ``delimiter_complete`` function for tab completing delimited strings
    * Added more control over tab completion behavior including the following flags. The use of these flags is documented in cmd2.py
        * ``allow_appended_space``
        * ``allow_closing_quote``
    * Due to the tab completion changes, non-Windows platforms now depend on [wcwidth](https://pypi.python.org/pypi/wcwidth).
    * An alias name can now match a command name.
    * An alias can now resolve to another alias.

* Attribute Changes (Breaks backward compatibility)
    * ``exclude_from_help`` is now called ``hidden_commands`` since these commands are hidden from things other than help, including tab completion
        * This list also no longer takes the function names of commands (``do_history``), but instead uses the command names themselves (``history``)
    * ``excludeFromHistory`` is now called ``exclude_from_history``
    * ``cmd_with_subs_completer()`` no longer takes an argument called ``base``. Adding tab completion to subcommands has been simplified to declaring it in the
    subcommand parser's default settings. This easily allows arbitrary completers like path_complete to be used.
    See [subcommands.py](https://github.com/python-cmd2/cmd2/blob/master/examples/subcommands.py) for an example of how to use
    tab completion in subcommands. In addition, the docstring for ``cmd_with_subs_completer()`` offers more details.


## 0.8.2 (March 21, 2018)

* Bug Fixes
    * Fixed a bug in tab completion of command names within sub-menus
    * Fixed a bug when using persistent readline history in Python 2.7
    * Fixed a bug where the ``AddSubmenu`` decorator didn't work with a default value for ``shared_attributes``
    * Added a check to ``ppaged()`` to only use a pager when running in a real fully functional terminal
* Enhancements
    * Added [quit_on_sigint](http://cmd2.readthedocs.io/en/latest/settingchanges.html#quit-on-sigint) attribute to enable canceling current line instead of quitting when Ctrl+C is typed
    * Added possibility of having readline history preservation in a SubMenu
    * Added [table_display.py](https://github.com/python-cmd2/cmd2/blob/master/examples/table_display.py) example to demonstrate how to display tabular data
    * Added command aliasing with ``alias`` and ``unalias`` commands
    * Added the ability to load an initialization script at startup
        * See [alias_startup.py](https://github.com/python-cmd2/cmd2/blob/master/examples/alias_startup.py) for an example
    * Added a default SIGINT handler which terminates any open pipe subprocesses and re-raises a KeyboardInterrupt
    * For macOS, will load the ``gnureadline`` module if available and ``readline`` if not

## 0.8.1 (March 9, 2018)

* Bug Fixes
    * Fixed a bug if a non-existent **do_*** method was added to the ``exclude_from_help`` list
    * Fixed a bug in a unit test which would fail if your home directory was empty on a Linux system
    * Fixed outdated help text for the **edit** command
    * Fixed outdated [remove_unused.py](https://github.com/python-cmd2/cmd2/blob/master/examples/remove_unused.py)
* Enhancements
    * Added support for sub-menus.
        * See [submenus.py](https://github.com/python-cmd2/cmd2/blob/master/examples/submenus.py) for an example of how to use it
    * Added option for persistent readline history
        * See [persistent_history.py](https://github.com/python-cmd2/cmd2/blob/master/examples/persistent_history.py) for an example
        * See the [Searchable command history](http://cmd2.readthedocs.io/en/latest/freefeatures.html#searchable-command-history) section of the documentation for more info
    * Improved PyPI packaging by including unit tests and examples in the tarball
    * Improved documentation to make it more obvious that **poutput()** should be used instead of **print()**
    * ``exclude_from_help`` and ``excludeFromHistory`` are now instance instead of class attributes
    * Added flag and index based tab completion helper functions
        * See [tab_completion.py](https://github.com/python-cmd2/cmd2/blob/master/examples/tab_completion.py)
    * Added support for displaying output which won't fit on the screen via a pager using ``ppaged()``
        * See [paged_output.py](https://github.com/python-cmd2/cmd2/blob/master/examples/paged_output.py)
* Attributes Removed (**can cause breaking changes**)
    * ``abbrev`` - Removed support for abbreviated commands
        * Good tab completion makes this unnecessary and its presence could cause harmful unintended actions
    * ``case_insensitive`` - Removed support for case-insensitive command parsing
        * Its presence wasn't very helpful and could cause harmful unintended actions

## 0.8.0 (February 1, 2018)
* Bug Fixes
    * Fixed unit tests on Python 3.7 due to changes in how re.escape() behaves in Python 3.7
    * Fixed a bug where unknown commands were getting saved in the history
* Enhancements
    * Three new decorators for **do_*** commands to make argument parsing easier
        * **with_argument_list** decorator to change argument type from str to List[str]
            * **do_*** commands get a single argument which is a list of strings, as pre-parsed by shlex.split()
        * **with_arparser** decorator for strict argparse-based argument parsing of command arguments
            * **do_*** commands get a single argument which is the output of argparse.parse_args()
        * **with_argparser_and_unknown_args** decorator for argparse-based argument parsing, but allows unknown args
            * **do_*** commands get two arguments, the output of argparse.parse_known_args()
    *  See the [Argument Processing](http://cmd2.readthedocs.io/en/latest/argument_processing.html) section of the documentation for more information on these decorators
        * Alternatively, see the [argparse_example.py](https://github.com/python-cmd2/cmd2/blob/master/examples/argparse_example.py)
        and [arg_print.py](https://github.com/python-cmd2/cmd2/blob/master/examples/arg_print.py) examples
    * Added support for Argparse subcommands when using the **with_argument_parser** or **with_argparser_and_unknown_args** decorators
        * See [subcommands.py](https://github.com/python-cmd2/cmd2/blob/master/examples/subcommands.py) for an example of how to use subcommands
        * Tab completion of subcommand names is automatically supported
    * The **__relative_load** command is now hidden from the help menu by default
        * This command is not intended to be called from the command line, only from within scripts
    * The **set** command now has an additional **-a/--all** option to also display read-only settings
    * The **history** command can now run, edit, and save prior commands, in addition to displaying prior commands.
    * The **history** command can now automatically generate a transcript file for regression testing
        * This makes creating regression tests for your ``cmd2`` application trivial
* Commands Removed
    * The **cmdenvironment** has been removed and its functionality incorporated into the **-a/--all** argument to **set**
    * The **show** command has been removed.  Its functionality has always existing within **set** and continues to do so
    * The **save** command has been removed. The capability to save commands is now part of the **history** command.
    * The **run** command has been removed. The capability to run prior commands is now part of the **history** command.
* Other changes
    * The **edit** command no longer allows you to edit prior commands. The capability to edit prior commands is now part of the **history** command. The **edit** command still allows you to edit arbitrary files.
    * the **autorun_on_edit** setting has been removed.
    * For Python 3.4 and earlier, ``cmd2`` now has an additional dependency on the ``contextlib2`` module
* Deprecations
    * The old **options** decorator for optparse-based argument parsing is now *deprecated*
        * The old decorator is still present for now, but will be removed in a future release
        * ``cmd2`` no longer includes **optparse.make_option**, so if your app needs it import directly from optparse

## 0.7.9 (January 4, 2018)

* Bug Fixes
    * Fixed a couple broken examples
* Enhancements
    * Improved documentation for modifying shortcuts (command aliases)
    * Made ``pyreadline`` a dependency on Windows to ensure tab completion works
* Other changes
    * Abandoned official support for Python 3.3.  It should still work, just don't have an easy way to test it anymore.

## 0.7.8 (November 8, 2017)

* Bug Fixes
    * Fixed ``poutput()`` so it can print an integer zero and other **falsy** things
    * Fixed a bug which was causing autodoc to fail for building docs on Readthedocs
    * Fixed bug due to ``pyperclip`` dependency radically changing its project structure in latest version
* Enhancements
    * Improved documentation for user-settable environment parameters
    * Improved documentation for overriding the default supported comment styles
    * Added ``runcmds_plus_hooks()`` method to run multiple commands w/o a cmdloop

## 0.7.7 (August 25, 2017)

* Bug Fixes
    * Added workaround for bug which occurs in Python 2.7 on Linux when ``pygtk`` is installed
    * ``pfeedback()`` now honors feedback_to_output setting and won't redirect when it is ``False``
    * For ``edit`` command, both **editor** and **filename** can now have spaces in the name/path
    * Fixed a bug which occurred when stdin was a pipe instead of a tty due to input redirection
* Enhancements
    * ``feedback_to_output`` now defaults to ``False`` so info like command timing won't redirect
    * Transcript regular expressions now have predictable, tested, and documented behavior
        * This makes a breaking change to the format and expectations of transcript testing
        * The prior behavior removed whitespace before making the comparison, now whitespace must match exactly
        * Prior version did not allow regexes with whitespace, new version allows any regex
    * Improved display for ``load`` command and input redirection when **echo** is ``True``

## 0.7.6 (August 11, 2017)

* Bug Fixes
    * Case-sensitive command parsing was completely broken and has been fixed
    * ``<Ctrl>+d`` now properly quits when case-sensitive command parsing is enabled
    * Fixed some pyperclip clipboard interaction bugs on Linux
    * Fixed some timing bugs when running unit tests in parallel by using monkeypatch
* Enhancements
    * Enhanced tab completion of cmd2 command names to support case-insensitive completion
    * Added an example showing how to remove unused commands
    * Improved how transcript testing handles prompts with ANSI escape codes by stripping them
    * Greatly improved implementation for how command output gets piped to a shell command

## 0.7.5 (July 8, 2017)

* Bug Fixes
    * `case_insensitive` is no longer a runtime-settable parameter, but it was still listed as such
    * Fixed a recursive loop bug when abbreviated commands are enabled and it could get stuck in the editor forever
        * Added additional command abbreviations to the "exclude from history" list
    * Fixed argparse_example.py and pirate.py examples and transcript_regex.txt transcript
    * Fixed a bug in a unit test which occurred under unusual circumstances
* Enhancements
    * Organized all attributes used to configure the ParserManager into a single location
    * Set the default value of `abbrev` to `False` (which controls whether or not abbreviated commands are allowed)
        * With good tab completion of command names, using abbreviated commands isn't particularly useful
        * And it can create complications if you are't careful
    * Improved implementation of `load` to use command queue instead of nested inner loop

## 0.7.4 (July 3, 2017)

* Bug fixes
    * Fixed a couple bugs in interacting with pastebuffer/clipboard on macOS and Linux
    * Fixed a couple bugs in edit and save commands if called when history is empty
    * Ability to pipe ``cmd2`` command output to a shell command is now more reliable, particularly on Windows
    * Fixed a bug in ``pyscript`` command on Windows related to ``\`` being interpreted as an escape
* Enhancements
    * Ensure that path and shell command tab completion results are alphabetically sorted
    * Removed feature for load command to load scripts from URLS
        * It didn't work, there were no unit tests, and it felt out of place
    * Removed presence of a default file name and default file extension
        * These also strongly felt out of place
        * ``load`` and ``_relative_load`` now require a file path
        * ``edit`` and ``save`` now use a temporary file if a file path isn't provided
    * ``load`` command has better error checking and reporting
    * Clipboard copy and paste functionality is now handled by the **pyperclip** module
    * ``shell`` command now supports redirection and piping of output
    * Added a lot of unit tests
* Other changes
    * Removed pause command
    * Added a dependency on the **pyperclip** module

## 0.7.3 (June 23, 2017)

* Bug fixes
    * Fixed a bug in displaying a span of history items when only an end index is supplied
    * Fixed a bug which caused transcript test failures to display twice
* Enhancements
    * Added the ability to exclude commands from the help menu (**eof** included by default)
    * Redundant **list** command removed and features merged into **history** command
    * Added **pyscript** command which supports tab completion and running Python scripts with arguments
    * Improved tab completion of file system paths, command names, and shell commands
        * Thanks to Kevin Van Brunt for all of the help with debugging and testing this
    * Changed default value of USE_ARG_LIST to True - this affects the beavhior of all **@options** commands
        * **WARNING**: This breaks backwards compatibility, to restore backwards compatibility, add this to the
          **__init__()** method in your custom class derived from cmd2.Cmd:
            * cmd2.set_use_arg_list(False)
        * This change improves argument parsing for all new applications
    * Refactored code to encapsulate most of the pyparsing logic into a ParserManager class

## 0.7.2 (May 22, 2017)

* Added a MANIFEST.ini file to make sure a few extra files get included in the PyPI source distribution

## 0.7.1 (May 22, 2017)

* Bug fixes
    * ``-`` wasn't being treated as a legal character
    * The allow_cli_args attribute wasn't properly disabling parsing of args at invocation when False
    * py command wasn't allowing scripts which used *cmd* function prior to entering an interactive Python session
    * Don't throw exception when piping output to a shell command
    * Transcript testing now properly calls ``preloop`` before and ``postloop`` after
    * Fixed readline bug related to ANSI color escape codes in the prompt
* Added CONTRIBUTING.md and CODE_OF_CONDUCT.md files
* Added unicode parsing unit tests and listed unicode support as a feature when using Python 3
* Added more examples and improved documentation
    * Example for how use cmd2 in a way where it doesn't own the main loop so it can integrate with external event loops
    * Example for how to use argparse for parsing command-line args at invocation
    * Example for how to use the **py** command to run Python scripts which use conditional control flow
    * Example of how to use regular expressions in a transcript test
* Added CmdResult namedtumple for returning and storing results
* Added local file system path completion for ``edit``, ``load``, ``save``, and ``shell`` commands
* Add shell command completion for ``shell`` command or ``!`` shortcut
* Abbreviated multiline commands are no longer allowed (they never worked correctly anyways)

## 0.7.0 (February 23, 2017)

* Refactored to use six module for a unified codebase which supports both Python 2 and Python 3
* Stabilized on all platforms (Windows, Mac, Linux) and all supported Python versions (2.7, 3.3, 3.4, 3.5, 3.6, PyPy)
* Added lots of unit tests and fixed a number of bugs
* Improved documentation and moved it to cmd2.readthedocs.io


## 0.6.9 (October 3, 2016)

* Support Python 3 input()
* Fix subprocess.mswindows bug
* Add Python3.6 support
* Drop distutils from setup.py


## 0.6.8 (December 9, 2014)

* better editor checking (by Ian Cordascu)


## 0.6.6.1 (August 14, 2013)

* No changes to code trunk.  Generated sdist from Python 2.7 to avoid 2to3 changes being applied to source.  (Issue https://bitbucket.org/catherinedevlin/cmd2/issue/6/packaging-bug)


## 0.6.6 (August 6, 2013)

* Added fix by bitbucket.org/desaintmartin to silence the editor check.  bitbucket.org/catherinedevlin/cmd2/issue/1/silent-editor-check


## 0.6.5.1 (March 18, 2013)

* Bugfix for setup.py version check for Python 2.6, contributed by Tomaz Muraus (https://bitbucket.org/kami)


## 0.6.5 (February 29, 2013)

* Belatedly began a NEWS.txt
* Changed pyparsing requirement for compatibility with Python version (2 vs 3)<|MERGE_RESOLUTION|>--- conflicted
+++ resolved
@@ -1,4 +1,3 @@
-<<<<<<< HEAD
 ## 3.0.0 (TBD)
 * Breaking Changes
   * `cmd2` 3.x supports Python 3.9+ (removed support for Python 3.8)
@@ -10,12 +9,11 @@
   * Integrated `rich-argparse` with `Cmd2HelpFormatter`.
     * Added `RawDescriptionCmd2HelpFormatter`, `RawTextCmd2HelpFormatter`, `ArgumentDefaultsCmd2HelpFormatter`,
       and `MetavarTypeCmd2HelpFormatter` and they all use `rich-argparse`.
-=======
+
 ## 2.5.6 (November 14, 2024)
 * Bug Fixes
    * Fixed type hint for `with_default_category` decorator which caused type checkers to mistype
      a subclass of `CommandSet` as a plain `CommandSet`.
->>>>>>> 91897f40
 
 ## 2.5.5 (November 13, 2024)
 * Bug Fixes
