## 0.9.23 (TBD, 2019)
* Bug Fixes
    * Fixed bug where startup script containing a single quote in its file name was incorrectly quoted
<<<<<<< HEAD
* Breaking changes
    * Renamed the following `ansi` members for accuracy in what types of ANSI escape sequences are handled
        * `ansi.allow_ansi` -> `ansi.allow_style`
        * `ansi.ansi_safe_wcswidth()` -> `ansi.style_aware_wcswidth()`
        * `ansi.ansi_aware_write()` -> `ansi.style_aware_write()`
=======
    * Added missing implicit dependency on `setuptools` due to build with `setuptools_scm`
>>>>>>> 97dd6f37

## 0.9.22 (December 9, 2019)
* Bug Fixes
    * Fixed bug where a redefined `ansi.style_error` was not being used in all `cmd2` files
* Enhancements
    * Enabled line buffering when redirecting output to a file
    * Added `align_left()`, `align_center()`, and `align_right()` to utils.py. All 3 of these functions support
    ANSI escape sequences and characters with display widths greater than 1. They wrap `align_text()` which
    is also in utils.py.

## 0.9.21 (November 26, 2019)
* Bug Fixes
    * Fixed bug where pipe processes were not being stopped by Ctrl-C
    * Added exception handling to account for non-standard Python environments in which readline is not loaded
     dynamically from a shared library file
* Enhancements
    * Added `read_input()` function that is used to read from stdin. Unlike the Python built-in `input()`, it also has
    an argument to disable tab completion while input is being entered.
    * Added capability to override the argument parser class used by cmd2 built-in commands. See override_parser.py
    example for more details.
    * Added `end` argument to `pfeedback()` to be consistent with the other print functions like `poutput()`.
    * Added `apply_style` to `pwarning()`.
* Breaking changes
    * For consistency between all the print functions:
        * Made `end` and `chop` keyword-only arguments of `ppaged()`
        * `end` is always added to message in `ppaged()`

## 0.9.20 (November 12, 2019)
* Bug Fixes
    * Fixed bug where setting `use_ipython` to False removed ipy command from the entire `cmd2.Cmd` class instead of
    just the instance being created
    * Fix bug where cmd2 ran 'stty sane' command when stdin was not a terminal
* Enhancements
    * Send all startup script paths to run_script. Previously we didn't do this if the file was empty, but that
    showed no record of the run_script command in history. 
    * Made it easier for developers to override `edit` command by having `do_history` no longer call `do_edit`. This
    also removes the need to exclude `edit` command from history list.
    * It is no longer necessary to set the `prog` attribute of an argparser with subcommands. cmd2 now automatically
    sets the prog value of it and all its subparsers so that all usage statements contain the top level command name
    and not sys.argv[0].
* Breaking changes
    * Some constants were moved from cmd2.py to constants.py
    * cmd2 command decorators were moved to decorators.py. If you were importing them via cmd2's \_\_init\_\_.py, then
    there will be no issues.

## 0.9.19 (October 14, 2019)
* Bug Fixes
    * Fixed `ValueError` exception which could occur when an old format persistent history file is loaded with new `cmd2`
* Enhancements
    * Improved displaying multiline CompletionErrors by indenting all lines

## 0.9.18 (October 1, 2019)
* Bug Fixes
    * Fixed bug introduced in 0.9.17 where help functions for hidden and disabled commands were not being filtered
    out as help topics
* Enhancements
    * `AutoCompleter` now handles argparse's mutually exclusive groups. It will not tab complete flag names or positionals
    for already completed groups. It also will print an error if you try tab completing a flag's value if the flag
    belongs to a completed group.
    * `AutoCompleter` now uses the passed-in parser's help formatter to generate hint text. This gives help and
    hint text for an argument consistent formatting.

## 0.9.17 (September 23, 2019)
* Bug Fixes
    * Fixed a bug when using WSL when all Windows paths have been removed from $PATH
    * Fixed a bug when running a cmd2 application on Linux without Gtk libraries installed
* Enhancements
    * No longer treating empty text scripts as an error condition
    * Allow dynamically extending a `cmd2.Cmd` object instance with a `do_xxx` method at runtime
    * Choices/Completer functions can now be passed a dictionary that maps command-line tokens to their
    argparse argument. This is helpful when one argument determines what is tab completed for another argument.
    If these functions have an argument called `arg_tokens`, then AutoCompleter will automatically pass this
    dictionary to them.
    * Added CompletionError class that can be raised during argparse-based tab completion and printed to the user
    * Added the following convenience methods
        - `Cmd.in_script()` - return whether a text script is running
        - `Cmd.in_pyscript()` - return whether a pyscript is running

## 0.9.16 (August 7, 2019)
* Bug Fixes
    * Fixed inconsistent parsing/tab completion behavior based on the value of `allow_redirection`. This flag is
    only meant to be a security setting that prevents redirection of stdout and should not alter parsing logic.
* Enhancements
    * Raise `TypeError` if trying to set choices/completions on argparse action that accepts no arguments
    * Create directory for the persistent history file if it does not already exist
    * Added `set_choices_function()`, `set_choices_method()`, `set_completer_function()`, and `set_completer_method()`
    to support cases where this functionality needs to be added to an argparse action outside of the normal
    `parser.add_argument()` call.
* Breaking Changes
    * Aliases and macros can no longer have the same name as a command

## 0.9.15 (July 24, 2019)
* Bug Fixes
    * Fixed exception caused by tab completing after an invalid subcommand was entered
    * Fixed bug where `history -v` was sometimes showing raw and expanded commands when they weren't different
    * Fixed bug where multiline commands were having leading and ending spaces stripped. This would mess up quoted
    strings that crossed multiple lines.
    * Fixed a bug when appending to the clipboard where contents were in reverse order
    * Fixed issue where run_pyscript failed if the script's filename had 2 or more consecutive spaces
    * Fixed issue where completer function of disabled command would still run
* Enhancements
    * Greatly simplified using argparse-based tab completion. The new interface is a complete overhaul that breaks
    the previous way of specifying completion and choices functions. See header of [argparse_custom.py](https://github.com/python-cmd2/cmd2/blob/master/cmd2/argparse_custom.py)
    for more information. 
    * Enabled tab completion on multiline commands
* **Renamed Commands Notice**
    * The following commands were renamed in the last release and have been removed in this release
        * `load` - replaced by `run_script`
        * `_relative_load` - replaced by `_relative_run_script`
        * `pyscript` - replaced by `run_pyscript`
    * We apologize for any inconvenience, but the new names are more self-descriptive
        * Lots of end users were confused particularly about what exactly `load` should be loading
* Breaking Changes
    * Restored `cmd2.Cmd.statement_parser` to be a public attribute (no underscore) 
        * Since it can be useful for creating [post-parsing hooks](https://cmd2.readthedocs.io/en/latest/features/hooks.html#postparsing-hooks)
    * Completely overhauled the interface for adding tab completion to argparse arguments. See enhancements for more details.
    * `ACArgumentParser` is now called `Cmd2ArgumentParser`
    * Moved `basic_complete` to utils.py
    * Made optional arguments on the following completer methods keyword-only:
    `delimiter_complete`, `flag_based_complete`, `index_based_complete`, `path_complete`, `shell_cmd_complete`
    * Renamed history option from `--output-file` to `--output_file`
    * Renamed `matches_sort_key` to `default_sort_key`. This value determines the default sort ordering of string
    results like alias, command, category, macro, settable, and shortcut names. Unsorted tab-completion results
    also are sorted with this key. Its default value (ALPHABETICAL_SORT_KEY) performs a case-insensitive alphabetical
    sort, but it can be changed to a natural sort by setting the value to NATURAL_SORT_KEY.
    * `StatementParser` now expects shortcuts to be passed in as dictionary. This eliminates the step of converting the
    shortcuts dictionary into a tuple before creating `StatementParser`.
    * Renamed `Cmd.pyscript_name` to `Cmd.py_bridge_name`
    * Renamed `Cmd.pystate` to `Cmd.py_locals`
    * Renamed `PyscriptBridge` to `PyBridge`

## 0.9.14 (June 29, 2019)
* Enhancements
    * Added support for and testing with Python 3.8, starting with 3.8 beta
    * Improved information displayed during transcript testing
    * Added `ansi` module with functions and constants to support ANSI escape sequences which are used for things
    like applying style to text
    * Added support for applying styles (color, bold, underline) to text via `style()` function in `ansi` module
    * Added default styles to ansi.py for printing `success`, `warning`. and `error` text. These are the styles used
    by cmd2 and can be overridden to match the color scheme of your application.
    * Added `ansi_aware_write()` function to `ansi` module. This function takes into account the value of `allow_ansi`
    to determine if ANSI escape sequences should be stripped when not writing to a tty. See documentation for more
    information on the `allow_ansi` setting.
* Breaking Changes
    * Python 3.4 reached its [end of life](https://www.python.org/dev/peps/pep-0429/) on March 18, 2019 and is no longer supported by `cmd2`
        * If you need to use Python 3.4, you should pin your requirements to use `cmd2` 0.9.13
    * Made lots of changes to minimize the public API of the `cmd2.Cmd` class
        * Attributes and methods we do not intend to be public now all begin with an underscore
        * We make no API stability guarantees about these internal functions
    * Split `perror` into 2 functions:
        * `perror` - print a message to sys.stderr
        * `pexcept` - print Exception message to sys.stderr. If debug is true, print exception traceback if one exists
    * Signature of `poutput` and `perror` significantly changed
        * Removed color parameters `color`, `err_color`, and `war_color` from `poutput` and `perror` 
            * See the docstrings of these methods or the [cmd2 docs](https://cmd2.readthedocs.io/en/latest/features/generating_output.html) for more info on applying styles to output messages
        * `end` argument is now keyword-only and cannot be specified positionally
        * `traceback_war` no longer exists as an argument since it isn't needed now that `perror` and `pexcept` exist
    * Moved `cmd2.Cmd.colors` to ansi.py and renamed it to `allow_ansi`. This is now an application-wide setting.
    * Renamed the following constants and moved them to ansi.py
        * `COLORS_ALWAYS` --> `ANSI_ALWAYS`
        * `COLORS_NEVER` --> `ANSI_NEVER`
        * `COLORS_TERMINAL` --> `ANSI_TERMINAL`
* **Renamed Commands Notice**
    * The following commands have been renamed. The old names will be supported until the next release. 
        * `load` --> `run_script`
        * `_relative_load` --> `_relative_run_script`
        * `pyscript` --> `run_pyscript`

## 0.9.13 (June 14, 2019)
* Bug Fixes
    * Fixed issue where the wrong terminator was being appended by `Statement.expanded_command_line()`
    * Fixed issue where aliases and macros could not contain terminator characters in their values
    * History now shows what was typed for macros and not the resolved value by default. This is consistent with
    the behavior of aliases. Use the `expanded` or `verbose` arguments to `history` to see the resolved value for
    the macro.
    * Fixed parsing issue in case where output redirection appears before a pipe. In that case, the pipe was given
    precedence even though it appeared later in the command.
    * Fixed issue where quotes around redirection file paths were being lost in `Statement.expanded_command_line()`
    * Fixed a bug in how line numbers were calculated for transcript testing
    * Fixed issue where `_cmdloop()` suppressed exceptions by returning from within its `finally` code
    * Fixed UnsupportedOperation on fileno error when a shell command was one of the commands run while generating
    a transcript
    * Fixed bug where history was displaying expanded multiline commands when -x was not specified 
* Enhancements
    * **Added capability to chain pipe commands and redirect their output (e.g. !ls -l | grep user | wc -l > out.txt)**
    * `pyscript` limits a command's stdout capture to the same period that redirection does.
    Therefore output from a command's postparsing and finalization hooks isn't saved in the StdSim object.
    * `StdSim.buffer.write()` now flushes when the wrapped stream uses line buffering and the bytes being written
    contain a newline or carriage return. This helps when `pyscript` is echoing the output of a shell command
    since the output will print at the same frequency as when the command is run in a terminal.
    * **ACArgumentParser** no longer prints complete help text when a parsing error occurs since long help messages
    scroll the actual error message off the screen.
    * Exceptions occurring in tab completion functions are now printed to stderr before returning control back to
    readline. This makes debugging a lot easier since readline suppresses these exceptions.
    * Added support for custom Namespaces in the argparse decorators. See description of `ns_provider` argument
    for more information.
    * Transcript testing now sets the `exit_code` returned from `cmdloop` based on Success/Failure
    * The history of entered commands previously was saved using the readline persistence mechanism,
    and only persisted if you had readline installed. Now history is persisted independent of readline; user
    input from previous invocations of `cmd2` based apps now shows in the `history` command.
    * Text scripts now run immediately instead of adding their commands to `cmdqueue`. This allows easy capture of
    the entire script's output.
    * Added member to `CommandResult` called `stop` which is the return value of `onecmd_plus_hooks` after it runs
    the given command line. 
* Breaking changes
    * Replaced `unquote_redirection_tokens()` with `unquote_specific_tokens()`. This was to support the fix
    that allows terminators in alias and macro values.
    * Changed `Statement.pipe_to` to a string instead of a list
    * `preserve_quotes` is now a keyword-only argument in the argparse decorators
    * Refactored so that `cmd2.Cmd.cmdloop()` returns the `exit_code` instead of a call to `sys.exit()`
    It is now application developer's responsibility to treat the return value from `cmdloop()` accordingly
    * Only valid commands are persistent in history between invocations of `cmd2` based apps. Previously
    all user input was persistent in history. If readline is installed, the history available with the up and
    down arrow keys (readline history) may not match that shown in the `history` command, because `history`
    only tracks valid input, while readline history captures all input.
    * History is now persisted in a binary format, not plain text format. Previous history files are destroyed
    on first launch of a `cmd2` based app of version 0.9.13 or higher.
    * HistoryItem class is no longer a subclass of `str`. If you are directly accessing the `.history` attribute
    of a `cmd2` based app, you will need to update your code to use `.history.get(1).statement.raw` instead.
    * Removed internally used `eos` command that was used to keep track of when a text script's commands ended
    * Removed `cmd2` member called `_STOP_AND_EXIT` since it was just a boolean value that should always be True
    * Removed `cmd2` member called `_should_quit` since `PyBridge` now handles this logic
    * Removed support for `cmd.cmdqueue`
    * `allow_cli_args` is now an argument to __init__ instead of a `cmd2` class member
* **Python 3.4 EOL notice**
    * Python 3.4 reached its [end of life](https://www.python.org/dev/peps/pep-0429/) on March 18, 2019
    * This is the last release of `cmd2` which will support Python 3.4

## 0.9.12 (April 22, 2019)
* Bug Fixes
    * Fixed a bug in how redirection and piping worked inside ``py`` or ``pyscript`` commands
    * Fixed bug in `async_alert` where it didn't account for prompts that contained newline characters
    * Fixed path completion case when CWD is just a slash. Relative path matches were incorrectly prepended with a slash.
* Enhancements
    * Added ability to include command name placeholders in the message printed when trying to run a disabled command.
        * See docstring for ``disable_command()`` or ``disable_category()`` for more details.
    * Added instance attributes to customize error messages without having to override methods. Theses messages can
    also be colored.
        * `help_error` - the error that prints when no help information can be found
        * `default_error` - the error that prints when a non-existent command is run
    * The `with_argparser` decorators now add the Statement object created when parsing the command line to the
    `argparse.Namespace` object they pass to the `do_*` methods. It is stored in an attribute called `__statement__`.
    This can be useful if a command function needs to know the command line for things like logging.
    * Added a `-t` option to the `load` command for automatically generating a transcript based on a script file
    * When in a **pyscript**, the stdout and stderr streams of shell commands and processes being piped to are now
    captured and included in the ``CommandResult`` structure.
* Potentially breaking changes
    * The following commands now write to stderr instead of stdout when printing an error. This will make catching
    errors easier in pyscript.
        * ``do_help()`` - when no help information can be found
        * ``default()`` - in all cases since this is called when an invalid command name is run
        * ``_report_disabled_command_usage()`` - in all cases since this is called when a disabled command is run
    * Removed *** from beginning of error messages printed by `do_help()` and `default()`
    * Significantly refactored ``cmd.Cmd`` class so that all class attributes got converted to instance attributes, also:
        * Added ``allow_redirection``, ``terminators``, ``multiline_commands``, and ``shortcuts`` as optional arguments
        to ``cmd2.Cmd.__init__()``
        * A few instance attributes were moved inside ``StatementParser`` and properties were created for accessing them
    * ``self.pipe_proc`` is now called ``self.cur_pipe_proc_reader`` and is a ``ProcReader`` class.
    * Shell commands and commands being piped to while in a *pyscript* will function as if their output is going
    to a pipe and not a tty. This was necessary to be able to capture their output.
    * Removed `reserved_words` class attribute due to lack of use
    * Removed `keywords` instance attribute due to lack of use

## 0.9.11 (March 13, 2019)
* Bug Fixes
    * Fixed bug in how **history** command deals with multiline commands when output to a script
    * Fixed a bug when the ``with_argument_list`` decorator is called with the optional ``preserve_quotes`` argument
    * Fix bug in ``perror()`` where it would try to print an exception Traceback even if none existed
* Enhancements
    * Improvements to the **history** command
        * Simplified the display format and made it more similar to **bash**
        * Added **-x**, **--expanded** flag
            * output expanded commands instead of entered command (expands aliases, macros, and shortcuts)
        * Added **-v**, **--verbose** flag
            * display history and include expanded commands if they differ from the typed command
        * Added support for negative indices
    * Added ``matches_sort_key`` to override the default way tab completion matches are sorted
    * Added ``StdSim.pause_storage`` member which when True will cause ``StdSim`` to not save the output sent to it.
      See documentation for ``CommandResult`` in ``pyscript_bridge.py`` for reasons pausing the storage can be useful.
    * Added ability to disable/enable individual commands and entire categories of commands. When a command
      is disabled, it will not show up in the help menu or tab complete. If a user tries to run the command
      or call help on it, a command-specific message supplied by the developer will be printed. The following
      commands were added to support this feature.
        * ``enable_command()``
        * ``enable_category()``
        * ``disable_command()``
        * ``disable_category()``
* Potentially breaking changes
    * Made ``cmd2_app`` a positional and required argument of ``AutoCompleter`` since certain functionality now
    requires that it can't be ``None``.
    * ``AutoCompleter`` no longer assumes ``CompletionItem`` results are sorted. Therefore you should follow the
    ``cmd2`` convention of setting ``self.matches_sorted`` to True before returning the results if you have already
    sorted the ``CompletionItem`` list. Otherwise it will be sorted using ``self.matches_sort_key``.
    * Removed support for bash completion since this feature had slow performance. Also it relied on
    ``AutoCompleter`` which has since developed a dependency on ``cmd2`` methods.
    * Removed ability to call commands in ``pyscript`` as if they were functions (e.g. ``app.help()``) in favor
    of only supporting one ``pyscript`` interface. This simplifies future maintenance.
    * No longer supporting C-style comments. Hash (#) is the only valid comment marker.
    * No longer supporting comments embedded in a command. Only command line input where the first
    non-whitespace character is a # will be treated as a comment. This means any # character appearing
    later in the command will be treated as a literal. The same applies to a # in the middle of a multiline
    command, even if it is the first character on a line.
        * \# this is a comment
        * this # is not a comment

## 0.9.10 (February 22, 2019)
* Bug Fixes
    * Fixed unit test that hangs on Windows

## 0.9.9 (February 21, 2019)
* Bug Fixes
    * Fixed bug where the ``set`` command was not tab completing from the current ``settable`` dictionary.
* Enhancements
    * Changed edit command to use do_shell() instead of calling os.system()

## 0.9.8 (February 06, 2019)
* Bug Fixes
    * Fixed issue with echoing strings in StdSim. Because they were being sent to a binary buffer, line buffering
    was being ignored.
* Enhancements
    * Made quit() and exit() functions available to scripts run with pyscript. This allows those scripts to exit
    back to the console's prompt instead of exiting the whole application.

## 0.9.7 (January 08, 2019)
* Bug Fixes
    * Fixed bug when user chooses a zero or negative index when calling ``Cmd.select()``
    * Restored behavior where ``cmd_echo`` always starts as False in a py script. This was broken in 0.9.5.
* Enhancements
    * **cmdloop** now only attempts to register a custom signal handler for SIGINT if running in the main thread
    * commands run as a result of ``default_to_shell`` being **True** now run via ``do_shell()`` and are saved
    to history.
    * Added more tab completion to pyscript command.
* Deletions (potentially breaking changes)
    * Deleted ``Cmd.colorize()`` and ``Cmd._colorcodes`` which were deprecated in 0.9.5
    * Replaced ``dir_exe_only`` and  ``dir_only`` flags in ``path_complete`` with optional ``path_filter`` function
    that is used to filter paths out of completion results.
    * ``perror()`` no longer prepends "ERROR: " to the error message being printed

## 0.9.6 (October 13, 2018)
* Bug Fixes
    * Fixed bug introduced in 0.9.5 caused by backing up and restoring `self.prompt` in `pseudo_raw_input`.
      As part of this fix, continuation prompts will not be redrawn with `async_update_prompt` or `async_alert`.
* Enhancements
    * All platforms now depend on [wcwidth](https://pypi.python.org/pypi/wcwidth) to assist with asynchronous alerts.
    * Macros now accept extra arguments when called. These will be tacked onto the resolved command.
    * All cmd2 commands run via `py` now go through `onecmd_plus_hooks`.

## 0.9.5 (October 11, 2018)
* Bug Fixes
    * Fixed bug where ``get_all_commands`` could return non-callable attributes
    * Fixed bug where **alias** command was dropping quotes around arguments
    * Fixed bug where running help on argparse commands didn't work if they didn't support -h
    * Fixed transcript testing bug where last command in transcript has no expected output
    * Fixed bugs with how AutoCompleter and ArgparseFunctor handle argparse
    arguments with nargs=argparse.REMAINDER. Tab completion now correctly
    matches how argparse will parse the values. Command strings generated by
    ArgparseFunctor should now be compliant with how argparse expects
    REMAINDER arguments to be ordered.
    * Fixed bugs with how AutoCompleter handles flag prefixes. It is no
    longer hard-coded to use '-' and will check against the prefix_chars in
    the argparse object. Also, single-character tokens that happen to be a
    prefix char are not treated as flags by argparse and AutoCompleter now
    matches that behavior.
    * Fixed bug where AutoCompleter was not distinguishing between a negative number and a flag
    * Fixed bug where AutoCompleter did not handle -- the same way argparse does (all args after -- are non-options)
* Enhancements
    * Added ``exit_code`` attribute of ``cmd2.Cmd`` class
        * Enables applications to return a non-zero exit code when exiting from ``cmdloop``
    * ``ACHelpFormatter`` now inherits from ``argparse.RawTextHelpFormatter`` to make it easier
    for formatting help/description text
    * Aliases are now sorted alphabetically
    * The **set** command now tab-completes settable parameter names
    * Added ``async_alert``, ``async_update_prompt``, and ``set_window_title`` functions
        * These allow you to provide feedback to the user in an asychronous fashion, meaning alerts can
        display when the user is still entering text at the prompt. See [async_printing.py](https://github.com/python-cmd2/cmd2/blob/master/examples/async_printing.py)
        for an example.
    * Cross-platform colored output support
        * ``colorama`` gets initialized properly in ``Cmd.__init()``
        * The ``Cmd.colors`` setting is no longer platform dependent and now has three values:
            * Terminal (default) - output methods do not strip any ANSI escape sequences when output is a terminal, but
            if the output is a pipe or a file the escape sequences are stripped
            * Always - output methods **never** strip ANSI escape sequences, regardless of the output destination
            * Never - output methods strip all ANSI escape sequences
    * Added ``macro`` command to create macros, which are similar to aliases, but can take arguments when called
    * All cmd2 command functions have been converted to use argparse.
    * Renamed argparse_example.py to decorator_example.py to help clarify its intent
* Deprecations
    * Deprecated the built-in ``cmd2`` support for colors including ``Cmd.colorize()`` and ``Cmd._colorcodes``
* Deletions (potentially breaking changes)
    * The ``preparse``, ``postparsing_precmd``, and ``postparsing_postcmd`` methods *deprecated* in the previous release
    have been deleted
        * The new application lifecycle hook system allows for registration of callbacks to be called at various points
        in the lifecycle and is more powerful and flexible than the previous system
    * ``alias`` is now a command with subcommands to create, list, and delete aliases. Therefore its syntax
      has changed. All current alias commands in startup scripts or transcripts will break with this release.
    * `unalias` was deleted since ``alias delete`` replaced it

## 0.9.4 (August 21, 2018)
* Bug Fixes
    * Fixed bug where ``preparse`` was not getting called
    * Fixed bug in parsing of multiline commands where matching quote is on another line
* Enhancements
    * Improved implementation of lifecycle hooks to support a plugin
      framework, see ``docs/hooks.rst`` for details.
    * New dependency on ``attrs`` third party module
    * Added ``matches_sorted`` member to support custom sorting of tab-completion matches
    * Added [tab_autocomp_dynamic.py](https://github.com/python-cmd2/cmd2/blob/master/examples/tab_autocomp_dynamic.py) example
        * Demonstrates updating the argparse object during init instead of during class construction
* Deprecations
    * Deprecated the following hook methods, see ``hooks.rst`` for full details:
       * ``cmd2.Cmd.preparse()`` - equivalent functionality available
         via ``cmd2.Cmd.register_postparsing_hook()``
       * ``cmd2.Cmd.postparsing_precmd()`` - equivalent functionality available
         via ``cmd2.Cmd.register_postparsing_hook()``
       * ``cmd2.Cmd.postparsing_postcmd()`` - equivalent functionality available
         via ``cmd2.Cmd.register_postcmd_hook()``

## 0.8.9 (August 20, 2018)
* Bug Fixes
    * Fixed extra slash that could print when tab completing users on Windows

## 0.9.3 (July 12, 2018)
* Bug Fixes
    * Fixed bug when StatementParser ``__init__()`` was called with ``terminators`` equal to ``None``
    * Fixed bug when ``Cmd.onecmd()`` was called with a raw ``str``
* Enhancements
    * Added ``--clear`` flag to ``history`` command that clears both the command and readline history.
* Deletions
    * The ``CmdResult`` helper class which was *deprecated* in the previous release has now been deleted
        * It has been replaced by the improved ``CommandResult`` class

## 0.9.2 (June 28, 2018)
* Bug Fixes
    * Fixed issue where piping and redirecting did not work correctly with paths that had spaces
* Enhancements
    * Added ability to print a header above tab-completion suggestions using `completion_header` member
    * Added ``pager`` and ``pager_chop`` attributes to the ``cmd2.Cmd`` class
        * ``pager`` defaults to **less -RXF** on POSIX and **more** on Windows
        * ``pager_chop`` defaults to **less -SRXF** on POSIX and **more** on Windows
    * Added ``chop`` argument to ``cmd2.Cmd.ppaged()`` method for displaying output using a pager
        * If ``chop`` is ``False``, then ``self.pager`` is used as the pager
        * Otherwise ``self.pager_chop`` is used as the pager
    * Greatly improved the [table_display.py](https://github.com/python-cmd2/cmd2/blob/master/examples/table_display.py) example
        * Now uses the new [tableformatter](https://github.com/python-tableformatter/tableformatter) module which looks better than ``tabulate``
* Deprecations
    * The ``CmdResult`` helper class is *deprecated* and replaced by the improved ``CommandResult`` class
        * ``CommandResult`` has the following attributes: **stdout**, **stderr**, and **data**
            * ``CmdResult`` had attributes of: **out**, **err**, **war**
        * ``CmdResult`` will be deleted in the next release

## 0.8.8 (June 28, 2018)
* Bug Fixes
    * Prevent crashes that could occur attempting to open a file in non-existent directory or with very long filename
* Enhancements
    * `display_matches` is no longer restricted to delimited strings

## 0.9.1 (May 28, 2018)
* Bug Fixes
    * fix packaging error for 0.8.x versions (yes we had to deploy a new version
      of the 0.9.x series to fix a packaging error with the 0.8.x version)

## 0.9.0 (May 28, 2018)
* Bug Fixes
    * If self.default_to_shell is true, then redirection and piping are now properly passed to the shell. Previously it was truncated.
    * Submenus now call all hooks, it used to just call precmd and postcmd.
* Enhancements
    * Automatic completion of ``argparse`` arguments via ``cmd2.argparse_completer.AutoCompleter``
        * See the [tab_autocompletion.py](https://github.com/python-cmd2/cmd2/blob/master/examples/tab_autocompletion.py) example for a demonstration of how to use this feature
    * ``cmd2`` no longer depends on the ``six`` module
    * ``cmd2`` is now a multi-file Python package instead of a single-file module
    * New pyscript approach that provides a pythonic interface to commands in the cmd2 application.
    * Switch command parsing from pyparsing to custom code which utilizes shlex.
        * The object passed to do_* methods has changed. It no longer is the pyparsing object, it's a new Statement object, which is a subclass of ``str``. The statement object has many attributes which give you access to various components of the parsed input. If you were using anything but the string in your do_* methods, this change will require you to update your code.
        * ``commentGrammers`` is no longer supported or available. Comments are C-style or python style.
        * Input redirection no longer supported. Use the load command instead.
        * ``multilineCommand`` attribute is ``now multiline_command``
        * ``identchars`` is now ignored. The standardlibrary cmd uses those characters to split the first "word" of the input, but cmd2 hasn't used those for a while, and the new parsing logic parses on whitespace, which has the added benefit of full unicode support, unlike cmd or prior versions of cmd2.
        * ``set_posix_shlex`` function and ``POSIX_SHLEX`` variable have been removed. Parsing behavior is now always the more forgiving ``posix=false``.
        * ``set_strip_quotes`` function and ``STRIP_QUOTES_FOR_NON_POSIX`` have been removed. Quotes are stripped from arguments when presented as a list (a la ``sys.argv``), and present when arguments are presented as a string (like the string passed to do_*).
* Changes
    * ``strip_ansi()`` and ``strip_quotes()`` functions have moved to new utils module
    * Several constants moved to new constants module
    * Submenu support has been moved to a new [cmd2-submenu](https://github.com/python-cmd2/cmd2-submenu) plugin. If you use submenus, you will need to update your dependencies and modify your imports.
* Deletions (potentially breaking changes)
    * Deleted all ``optparse`` code which had previously been deprecated in release 0.8.0
        * The ``options`` decorator no longer exists
        * All ``cmd2`` code should be ported to use the new ``argparse``-based decorators
        * See the [Argument Processing](http://cmd2.readthedocs.io/en/latest/argument_processing.html) section of the documentation for more information on these decorators
        * Alternatively, see the [argparse_example.py](https://github.com/python-cmd2/cmd2/blob/master/examples/argparse_example.py)
    * Deleted ``cmd_with_subs_completer``, ``get_subcommands``, and ``get_subcommand_completer``
        * Replaced by default AutoCompleter implementation for all commands using argparse
    * Deleted support for old method of calling application commands with ``cmd()`` and ``self``
    * ``cmd2.redirector`` is no longer supported. Output redirection can only be done with '>' or '>>'
    * Deleted ``postparse()`` hook since it was redundant with ``postparsing_precmd``
* Python 2 no longer supported
    * ``cmd2`` now supports Python 3.4+
* Known Issues
    * Some developers have noted very slow performance when importing the ``cmd2`` module. The issue
    it intermittent, and investigation of the root cause is ongoing.

## 0.8.6 (May 27, 2018)
* Bug Fixes
    * Commands using the @with_argparser_and_unknown_args were not correctly recognized when tab completing
    * Fixed issue where completion display function was overwritten when a submenu quits
    * Fixed ``AttributeError`` on Windows when running a ``select`` command cause by **pyreadline** not implementing ``remove_history_item``
* Enhancements
    * Added warning about **libedit** variant of **readline** not being supported on macOS
    * Added tab-completion of alias names in value field of **alias** command
    * Enhanced the ``py`` console in the following ways
        * Added tab completion of Python identifiers instead of **cmd2** commands
        * Separated the ``py`` console history from the **cmd2** history

## 0.8.5 (April 15, 2018)
* Bug Fixes
    * Fixed a bug with all argument decorators where the wrapped function wasn't returning a value and thus couldn't cause the cmd2 app to quit

* Enhancements
    * Added support for verbose help with -v where it lists a brief summary of what each command does
    * Added support for categorizing commands into groups within the help menu
        * See the [Grouping Commands](http://cmd2.readthedocs.io/en/latest/argument_processing.html?highlight=verbose#grouping-commands) section of the docs for more info
        * See [help_categories.py](https://github.com/python-cmd2/cmd2/blob/master/examples/help_categories.py) for an example
    * Tab completion of paths now supports ~user user path expansion
    * Simplified implementation of various tab completion functions so they no longer require ``ctypes``
    * Expanded documentation of ``display_matches`` list to clarify its purpose. See cmd2.py for this documentation.
    * Adding opening quote to tab completion if any of the completion suggestions have a space.

* **Python 2 EOL notice**
    * This is the last release where new features will be added to ``cmd2`` for Python 2.7
    * The 0.9.0 release of ``cmd2`` will support Python 3.4+ only
    * Additional 0.8.x releases may be created to supply bug fixes for Python 2.7 up until August 31, 2018
    * After August 31, 2018 not even bug fixes will be provided for Python 2.7

## 0.8.4 (April 10, 2018)
* Bug Fixes
    * Fixed conditional dependency issue in setup.py that was in 0.8.3.

## 0.8.3 (April 09, 2018)
* Bug Fixes
    * Fixed ``help`` command not calling functions for help topics
    * Fixed not being able to use quoted paths when redirecting with ``<`` and ``>``

* Enhancements
    * Tab completion has been overhauled and now supports completion of strings with quotes and spaces.
    * Tab completion will automatically add an opening quote if a string with a space is completed.
    * Added ``delimiter_complete`` function for tab completing delimited strings
    * Added more control over tab completion behavior including the following flags. The use of these flags is documented in cmd2.py
        * ``allow_appended_space``
        * ``allow_closing_quote``
    * Due to the tab completion changes, non-Windows platforms now depend on [wcwidth](https://pypi.python.org/pypi/wcwidth).
    * An alias name can now match a command name.
    * An alias can now resolve to another alias.

* Attribute Changes (Breaks backward compatibility)
    * ``exclude_from_help`` is now called ``hidden_commands`` since these commands are hidden from things other than help, including tab completion
        * This list also no longer takes the function names of commands (``do_history``), but instead uses the command names themselves (``history``)
    * ``excludeFromHistory`` is now called ``exclude_from_history``
    * ``cmd_with_subs_completer()`` no longer takes an argument called ``base``. Adding tab completion to subcommands has been simplified to declaring it in the
    subcommand parser's default settings. This easily allows arbitrary completers like path_complete to be used.
    See [subcommands.py](https://github.com/python-cmd2/cmd2/blob/master/examples/subcommands.py) for an example of how to use
    tab completion in subcommands. In addition, the docstring for ``cmd_with_subs_completer()`` offers more details.


## 0.8.2 (March 21, 2018)

* Bug Fixes
    * Fixed a bug in tab-completion of command names within sub-menus
    * Fixed a bug when using persistent readline history in Python 2.7
    * Fixed a bug where the ``AddSubmenu`` decorator didn't work with a default value for ``shared_attributes``
    * Added a check to ``ppaged()`` to only use a pager when running in a real fully functional terminal
* Enhancements
    * Added [quit_on_sigint](http://cmd2.readthedocs.io/en/latest/settingchanges.html#quit-on-sigint) attribute to enable canceling current line instead of quitting when Ctrl+C is typed
    * Added possibility of having readline history preservation in a SubMenu
    * Added [table_display.py](https://github.com/python-cmd2/cmd2/blob/master/examples/table_display.py) example to demonstrate how to display tabular data
    * Added command aliasing with ``alias`` and ``unalias`` commands
    * Added the ability to load an initialization script at startup
        * See [alias_startup.py](https://github.com/python-cmd2/cmd2/blob/master/examples/alias_startup.py) for an example
    * Added a default SIGINT handler which terminates any open pipe subprocesses and re-raises a KeyboardInterrupt
    * For macOS, will load the ``gnureadline`` module if available and ``readline`` if not

## 0.8.1 (March 9, 2018)

* Bug Fixes
    * Fixed a bug if a non-existent **do_*** method was added to the ``exclude_from_help`` list
    * Fixed a bug in a unit test which would fail if your home directory was empty on a Linux system
    * Fixed outdated help text for the **edit** command
    * Fixed outdated [remove_unused.py](https://github.com/python-cmd2/cmd2/blob/master/examples/remove_unused.py)
* Enhancements
    * Added support for sub-menus.
        * See [submenus.py](https://github.com/python-cmd2/cmd2/blob/master/examples/submenus.py) for an example of how to use it
    * Added option for persistent readline history
        * See [persistent_history.py](https://github.com/python-cmd2/cmd2/blob/master/examples/persistent_history.py) for an example
        * See the [Searchable command history](http://cmd2.readthedocs.io/en/latest/freefeatures.html#searchable-command-history) section of the documentation for more info
    * Improved PyPI packaging by including unit tests and examples in the tarball
    * Improved documentation to make it more obvious that **poutput()** should be used instead of **print()**
    * ``exclude_from_help`` and ``excludeFromHistory`` are now instance instead of class attributes
    * Added flag and index based tab completion helper functions
        * See [tab_completion.py](https://github.com/python-cmd2/cmd2/blob/master/examples/tab_completion.py)
    * Added support for displaying output which won't fit on the screen via a pager using ``ppaged()``
        * See [paged_output.py](https://github.com/python-cmd2/cmd2/blob/master/examples/paged_output.py)
* Attributes Removed (**can cause breaking changes**)
    * ``abbrev`` - Removed support for abbreviated commands
        * Good tab completion makes this unnecessary and its presence could cause harmful unintended actions
    * ``case_insensitive`` - Removed support for case-insensitive command parsing
        * Its presence wasn't very helpful and could cause harmful unintended actions

## 0.8.0 (February 1, 2018)
* Bug Fixes
    * Fixed unit tests on Python 3.7 due to changes in how re.escape() behaves in Python 3.7
    * Fixed a bug where unknown commands were getting saved in the history
* Enhancements
    * Three new decorators for **do_*** commands to make argument parsing easier
        * **with_argument_list** decorator to change argument type from str to List[str]
            * **do_*** commands get a single argument which is a list of strings, as pre-parsed by shlex.split()
        * **with_arparser** decorator for strict argparse-based argument parsing of command arguments
            * **do_*** commands get a single argument which is the output of argparse.parse_args()
        * **with_argparser_and_unknown_args** decorator for argparse-based argument parsing, but allows unknown args
            * **do_*** commands get two arguments, the output of argparse.parse_known_args()
    *  See the [Argument Processing](http://cmd2.readthedocs.io/en/latest/argument_processing.html) section of the documentation for more information on these decorators
        * Alternatively, see the [argparse_example.py](https://github.com/python-cmd2/cmd2/blob/master/examples/argparse_example.py)
        and [arg_print.py](https://github.com/python-cmd2/cmd2/blob/master/examples/arg_print.py) examples
    * Added support for Argparse subcommands when using the **with_argument_parser** or **with_argparser_and_unknown_args** decorators
        * See [subcommands.py](https://github.com/python-cmd2/cmd2/blob/master/examples/subcommands.py) for an example of how to use subcommands
        * Tab-completion of subcommand names is automatically supported
    * The **__relative_load** command is now hidden from the help menu by default
        * This command is not intended to be called from the command line, only from within scripts
    * The **set** command now has an additional **-a/--all** option to also display read-only settings
    * The **history** command can now run, edit, and save prior commands, in addition to displaying prior commands.
    * The **history** command can now automatically generate a transcript file for regression testing
        * This makes creating regression tests for your ``cmd2`` application trivial
* Commands Removed
    * The **cmdenvironment** has been removed and its functionality incorporated into the **-a/--all** argument to **set**
    * The **show** command has been removed.  Its functionality has always existing within **set** and continues to do so
    * The **save** command has been removed. The capability to save commands is now part of the **history** command.
    * The **run** command has been removed. The capability to run prior commands is now part of the **history** command.
* Other changes
    * The **edit** command no longer allows you to edit prior commands. The capability to edit prior commands is now part of the **history** command. The **edit** command still allows you to edit arbitrary files.
    * the **autorun_on_edit** setting has been removed.
    * For Python 3.4 and earlier, ``cmd2`` now has an additional dependency on the ``contextlib2`` module
* Deprecations
    * The old **options** decorator for optparse-based argument parsing is now *deprecated*
        * The old decorator is still present for now, but will be removed in a future release
        * ``cmd2`` no longer includes **optparse.make_option**, so if your app needs it import directly from optparse

## 0.7.9 (January 4, 2018)

* Bug Fixes
    * Fixed a couple broken examples
* Enhancements
    * Improved documentation for modifying shortcuts (command aliases)
    * Made ``pyreadline`` a dependency on Windows to ensure tab-completion works
* Other changes
    * Abandoned official support for Python 3.3.  It should still work, just don't have an easy way to test it anymore.

## 0.7.8 (November 8, 2017)

* Bug Fixes
    * Fixed ``poutput()`` so it can print an integer zero and other **falsy** things
    * Fixed a bug which was causing autodoc to fail for building docs on Readthedocs
    * Fixed bug due to ``pyperclip`` dependency radically changing its project structure in latest version
* Enhancements
    * Improved documentation for user-settable environment parameters
    * Improved documentation for overriding the default supported comment styles
    * Added ``runcmds_plus_hooks()`` method to run multiple commands w/o a cmdloop

## 0.7.7 (August 25, 2017)

* Bug Fixes
    * Added workaround for bug which occurs in Python 2.7 on Linux when ``pygtk`` is installed
    * ``pfeedback()`` now honors feedback_to_output setting and won't redirect when it is ``False``
    * For ``edit`` command, both **editor** and **filename** can now have spaces in the name/path
    * Fixed a bug which occurred when stdin was a pipe instead of a tty due to input redirection
* Enhancements
    * ``feedback_to_output`` now defaults to ``False`` so info like command timing won't redirect
    * Transcript regular expressions now have predictable, tested, and documented behavior
        * This makes a breaking change to the format and expectations of transcript testing
        * The prior behavior removed whitespace before making the comparison, now whitespace must match exactly
        * Prior version did not allow regexes with whitespace, new version allows any regex
    * Improved display for ``load`` command and input redirection when **echo** is ``True``

## 0.7.6 (August 11, 2017)

* Bug Fixes
    * Case-sensitive command parsing was completely broken and has been fixed
    * ``<Ctrl>+d`` now properly quits when case-sensitive command parsing is enabled
    * Fixed some pyperclip clipboard interaction bugs on Linux
    * Fixed some timing bugs when running unit tests in parallel by using monkeypatch
* Enhancements
    * Enhanced tab-completion of cmd2 command names to support case-insensitive completion
    * Added an example showing how to remove unused commands
    * Improved how transcript testing handles prompts with ANSI escape codes by stripping them
    * Greatly improved implementation for how command output gets piped to a shell command

## 0.7.5 (July 8, 2017)

* Bug Fixes
    * `case_insensitive` is no longer a runtime-settable parameter, but it was still listed as such
    * Fixed a recursive loop bug when abbreviated commands are enabled and it could get stuck in the editor forever
        * Added additional command abbreviations to the "exclude from history" list
    * Fixed argparse_example.py and pirate.py examples and transcript_regex.txt transcript
    * Fixed a bug in a unit test which occurred under unusual circumstances
* Enhancements
    * Organized all attributes used to configure the ParserManager into a single location
    * Set the default value of `abbrev` to `False` (which controls whether or not abbreviated commands are allowed)
        * With good tab-completion of command names, using abbreviated commands isn't particularly useful
        * And it can create complications if you are't careful
    * Improved implementation of `load` to use command queue instead of nested inner loop

## 0.7.4 (July 3, 2017)

* Bug fixes
    * Fixed a couple bugs in interacting with pastebuffer/clipboard on macOS and Linux
    * Fixed a couple bugs in edit and save commands if called when history is empty
    * Ability to pipe ``cmd2`` command output to a shell command is now more reliable, particularly on Windows
    * Fixed a bug in ``pyscript`` command on Windows related to ``\`` being interpreted as an escape
* Enhancements
    * Ensure that path and shell command tab-completion results are alphabetically sorted
    * Removed feature for load command to load scripts from URLS
        * It didn't work, there were no unit tests, and it felt out of place
    * Removed presence of a default file name and default file extension
        * These also strongly felt out of place
        * ``load`` and ``_relative_load`` now require a file path
        * ``edit`` and ``save`` now use a temporary file if a file path isn't provided
    * ``load`` command has better error checking and reporting
    * Clipboard copy and paste functionality is now handled by the **pyperclip** module
    * ``shell`` command now supports redirection and piping of output
    * Added a lot of unit tests
* Other changes
    * Removed pause command
    * Added a dependency on the **pyperclip** module

## 0.7.3 (June 23, 2017)

* Bug fixes
    * Fixed a bug in displaying a span of history items when only an end index is supplied
    * Fixed a bug which caused transcript test failures to display twice
* Enhancements
    * Added the ability to exclude commands from the help menu (**eof** included by default)
    * Redundant **list** command removed and features merged into **history** command
    * Added **pyscript** command which supports tab-completion and running Python scripts with arguments
    * Improved tab-completion of file system paths, command names, and shell commands
        * Thanks to Kevin Van Brunt for all of the help with debugging and testing this
    * Changed default value of USE_ARG_LIST to True - this affects the beavhior of all **@options** commands
        * **WARNING**: This breaks backwards compatibility, to restore backwards compatibility, add this to the
          **__init__()** method in your custom class derived from cmd2.Cmd:
            * cmd2.set_use_arg_list(False)
        * This change improves argument parsing for all new applications
    * Refactored code to encapsulate most of the pyparsing logic into a ParserManager class

## 0.7.2 (May 22, 2017)

* Added a MANIFEST.ini file to make sure a few extra files get included in the PyPI source distribution

## 0.7.1 (May 22, 2017)

* Bug fixes
    * ``-`` wasn't being treated as a legal character
    * The allow_cli_args attribute wasn't properly disabling parsing of args at invocation when False
    * py command wasn't allowing scripts which used *cmd* function prior to entering an interactive Python session
    * Don't throw exception when piping output to a shell command
    * Transcript testing now properly calls ``preloop`` before and ``postloop`` after
    * Fixed readline bug related to ANSI color escape codes in the prompt
* Added CONTRIBUTING.md and CODE_OF_CONDUCT.md files
* Added unicode parsing unit tests and listed unicode support as a feature when using Python 3
* Added more examples and improved documentation
    * Example for how use cmd2 in a way where it doesn't own the main loop so it can integrate with external event loops
    * Example for how to use argparse for parsing command-line args at invocation
    * Example for how to use the **py** command to run Python scripts which use conditional control flow
    * Example of how to use regular expressions in a transcript test
* Added CmdResult namedtumple for returning and storing results
* Added local file system path completion for ``edit``, ``load``, ``save``, and ``shell`` commands
* Add shell command completion for ``shell`` command or ``!`` shortcut
* Abbreviated multiline commands are no longer allowed (they never worked correctly anyways)

## 0.7.0 (February 23, 2017)

* Refactored to use six module for a unified codebase which supports both Python 2 and Python 3
* Stabilized on all platforms (Windows, Mac, Linux) and all supported Python versions (2.7, 3.3, 3.4, 3.5, 3.6, PyPy)
* Added lots of unit tests and fixed a number of bugs
* Improved documentation and moved it to cmd2.readthedocs.io


## 0.6.9 (October 3, 2016)

* Support Python 3 input()
* Fix subprocess.mswindows bug
* Add Python3.6 support
* Drop distutils from setup.py


## 0.6.8 (December 9, 2014)

* better editor checking (by Ian Cordascu)


## 0.6.6.1 (August 14, 2013)

* No changes to code trunk.  Generated sdist from Python 2.7 to avoid 2to3 changes being applied to source.  (Issue https://bitbucket.org/catherinedevlin/cmd2/issue/6/packaging-bug)


## 0.6.6 (August 6, 2013)

* Added fix by bitbucket.org/desaintmartin to silence the editor check.  bitbucket.org/catherinedevlin/cmd2/issue/1/silent-editor-check


## 0.6.5.1 (March 18, 2013)

* Bugfix for setup.py version check for Python 2.6, contributed by Tomaz Muraus (https://bitbucket.org/kami)


## 0.6.5 (February 29, 2013)

* Belatedly began a NEWS.txt
* Changed pyparsing requirement for compatibility with Python version (2 vs 3)<|MERGE_RESOLUTION|>--- conflicted
+++ resolved
@@ -1,15 +1,12 @@
 ## 0.9.23 (TBD, 2019)
 * Bug Fixes
     * Fixed bug where startup script containing a single quote in its file name was incorrectly quoted
-<<<<<<< HEAD
+    * Added missing implicit dependency on `setuptools` due to build with `setuptools_scm`
 * Breaking changes
     * Renamed the following `ansi` members for accuracy in what types of ANSI escape sequences are handled
         * `ansi.allow_ansi` -> `ansi.allow_style`
         * `ansi.ansi_safe_wcswidth()` -> `ansi.style_aware_wcswidth()`
         * `ansi.ansi_aware_write()` -> `ansi.style_aware_write()`
-=======
-    * Added missing implicit dependency on `setuptools` due to build with `setuptools_scm`
->>>>>>> 97dd6f37
 
 ## 0.9.22 (December 9, 2019)
 * Bug Fixes
