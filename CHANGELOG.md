<<<<<<< HEAD
## 3.0.0 (TBD)
* Breaking Changes
  * `cmd2` 3.x supports Python 3.9+ (removed support for Python 3.8)
  * Removed macros
* Enhancements
  * Simplified the process to set a custom parser for `cmd2's` built-in commands.
    See [custom_parser.py](https://github.com/python-cmd2/cmd2/blob/master/examples/custom_parser.py)
    example for more details.
  * Integrated `rich-argparse` with `Cmd2HelpFormatter`.
    * Added `RawDescriptionCmd2HelpFormatter`, `RawTextCmd2HelpFormatter`, `ArgumentDefaultsCmd2HelpFormatter`,
      and `MetavarTypeCmd2HelpFormatter` and they all use `rich-argparse`.
=======
## 2.5.9 (TBD)

- Bug Fixes
    - Fixed 'index out of range' error when passing no arguments to an argparse-based command function.
>>>>>>> e3c9b597

## 2.5.8 (December 17, 2024)

- Bug Fixes
    - Rolled back undocumented changes to printing functions introduced in 2.5.0.

## 2.5.7 (November 22, 2024)

- Bug Fixes
    - Fixed issue where argument parsers for overridden commands were not being created.
    - Fixed issue where `Cmd.ppaged()` was not writing to the passed in destination.

## 2.5.6 (November 14, 2024)

- Bug Fixes
    - Fixed type hint for `with_default_category` decorator which caused type checkers to mistype
      a subclass of `CommandSet` as a plain `CommandSet`.

## 2.5.5 (November 13, 2024)

- Bug Fixes
    - Fixed type hints for passing a class method to `with_argparser` and `as_subcommand_to`.
    - Fixed issue where `set` command was not always printing a settable's current value.

## 2.5.4 (November 6, 2024)

- Bug Fixes
    - Fixed `ZeroDivisionError` in `async_alert()` when `shutil.get_terminal_size().columns` is 0.

## 2.5.3 (November 5, 2024)

- Enhancements
    - Changed `CommandSet._cmd` to a read-only property which never returns `None` because it
      is meant to be called after the `CommandSet` is registered. This addresses type checker
      errors that occurred if `CommandSet._cmd` wasn't cast or checked if `None` before use.

## 2.5.2 (November 3, 2024)

- Bug Fixes
    - Fixed default `pytest` execution when not using cmd2's custom `invoke` command via `inv pytest`

## 2.5.1 (November 2, 2024)

- Bug Fixes
    - Fixed readline bug when using `ipy` command with `gnureadline` and Python 3.13

## 2.5.0 (October 23, 2024)

- Breaking Change
    - `cmd2` 2.5 supports Python 3.8+ (removed support for Python 3.6 and 3.7)
- Bug Fixes
    - Fixed issue where persistent history file was not saved upon SIGHUP and SIGTERM signals.
    - Multiline commands are no longer fragmented in up-arrow history.
    - Fixed bug where `async_alert()` overwrites readline's incremental and non-incremental search prompts.
        - This fix introduces behavior where an updated prompt won't display after an aborted search
          until a user presses Enter. See [async_printing.py](https://github.com/python-cmd2/cmd2/blob/master/examples/async_printing.py)
          example for how to handle this case using `Cmd.need_prompt_refresh()` and `Cmd.async_refresh_prompt()`.
- Enhancements
    - Removed dependency on `attrs` and replaced with [dataclasses](https://docs.python.org/3/library/dataclasses.html)
    - add `allow_clipboard` initialization parameter and attribute to disable ability to
      add output to the operating system clipboard
    - Updated unit tests to be Python 3.13 compliant.
    - Fall back to bz2 compression of history file when lzma is not installed.
    - Added settable called `scripts_add_to_history` which determines whether scripts and pyscripts
      add commands to history.
- Deletions (potentially breaking changes)
    - Removed `apply_style` from `Cmd.pwarning()`.

## 2.4.3 (January 27, 2023)

- Bug Fixes
    - Fixed ValueError caused when passing `Cmd.columnize()` strings wider than `display_width`.
- Enhancements
    - Renamed `utils.str_to_bool()` -> `utils.to_bool()`.
    - Enhanced `utils.to_bool()` so that it accepts and converts `bool`, `int`, and `float` in addition to `str`.

## 2.4.2 (July 13, 2022)

- Enhancements
    - Updated argparse decorator to remove annotations when the docstring is used for a command's help text.
    - Updated unit test to be Python 3.11 compliant.

## 2.4.1 (April 13, 2022)

- Bug Fixes
    - Fixed value for `ansi.Bg.YELLOW`.
    - Fixed unit tests for `ansi.allow_style`.
- Enhancements
    - `async_alert()` raises a `RuntimeError` if called from the main thread.

## 2.4.0 (February 22, 2022)

- Bug Fixes
    - Fixed issue in `ansi.async_alert_str()` which would raise `IndexError` if prompt was blank.
    - Fixed issue where tab completion was quoting argparse flags in some cases.
- Enhancements
    - Added broader exception handling when enabling clipboard functionality via `pyperclip`.
    - Added `PassThroughException` to `__init__.py` imports.
    - cmd2 now uses pyreadline3 when running any version of Python on Windows
    - Improved memory usage in certain use cases of tables (e.g. nested colored tables)
- Deletions (potentially breaking changes)
    - Deleted `cmd2.fg` and `cmd2.bg` which were deprecated in 2.3.0. Use `cmd2.Fg` and `cmd2.Bg` instead.

## 2.3.3 (November 29, 2021)

- Enhancements
    - Added clearer exception handling to `BorderedTable` and `SimpleTable`.

## 2.3.2 (November 22, 2021)

- Bug Fixes
    - Fixed issue where a `ns_provider` could be passed `None` instead of its correct `cmd2.Cmd` or `CommandSet` value.

## 2.3.1 (November 18, 2021)

- Bug Fixes
    - Fixed issue introduced in 2.3.0 with `AlternatingTable`, `BorderedTable`, and `SimpleTable` that caused
      header alignment settings to be overridden by data alignment settings.
- Enhancements
    - `CompletionItems` now saves the original object from which it creates a string.
    - Using `CompletionItems` as argparse choices is fully supported. `cmd2` patched `argparse` to compare input to
      the original value instead of the `CompletionItems` instance.
    - `ArgparseCompleter` now does the following if a list of `CompletionItems` was created with numerical types:
        - Sorts completion hints numerically
        - Right-aligns the left-most column in completion hint table

## 2.3.0 (November 11, 2021)

- Bug Fixes
    - Fixed `AttributeError` in `rl_get_prompt()` when prompt is `None`.
    - Fixed bug where using choices on a Settable didn't verify that a valid choice had been entered.
    - Fixed bug introduced in cmd2 2.0.0 in which `select()` converts return values to strings. It should never
      have converted return values.
- Enhancements
    - Added settings to Column class which prevent a table from overriding existing styles in header
      and/or data text. This allows for things like nesting an AlternatingTable in another AlternatingTable.
    - AlternatingTable no longer automatically applies background color to borders. This was done to improve
      appearance since the background color extended beyond the borders of the table.
    - Added ability to colorize all aspects of `AlternatingTable`, `BorderedTable`, and `SimpleTable`.
    - Added support for 8-bit/256-colors with the `cmd2.EightBitFg` and `cmd2.EightBitBg` classes.
    - Added support for 24-bit/RGB colors with the `cmd2.RgbFg` and `cmd2.RgbBg` classes.
    - Removed dependency on colorama.
    - Changed type of `ansi.allow_style` from a string to an `ansi.AllowStyle` Enum class.
- Deprecations
    - Deprecated `cmd2.fg`. Use `cmd2.Fg` instead.
    - Deprecated `cmd2.bg`. Use `cmd2.Bg` instead.
- Breaking Changes
    - To support the color upgrade, all cmd2 colors now inherit from either `ansi.FgColor` or `ansi.BgColor`.
      Therefore, `ansi.style()` no longer accepts colors as strings.

## 2.2.0 (September 14, 2021)

- Bug Fixes
    - Fixed extra space appended to each alias by "alias list" command
- Enhancements
    - New function `set_default_ap_completer_type()` allows developer to extend and modify the
      behavior of `ArgparseCompleter`.
    - Added `ArgumentParser.get_ap_completer_type()` and `ArgumentParser.set_ap_completer_type()`. These
      methods allow developers to enable custom tab completion behavior for a given parser by using a custom
      `ArgparseCompleter`-based class.
    - Added `ap_completer_type` keyword arg to `Cmd2ArgumentParser.__init__()` which saves a call
      to `set_ap_completer_type()`. This keyword will also work with `add_parser()` when creating subcommands
      if the base command's parser is a `Cmd2ArgumentParser`.
    - New function `register_argparse_argument_parameter()` allows developers to specify custom
      parameters to be passed to the argparse parser's `add_argument()` method. These parameters will
      become accessible in the resulting argparse Action object when modifying `ArgparseCompleter` behavior.
    - Using `SimpleTable` in the output for the following commands to improve appearance.
        - help
        - set (command and tab completion of Settables)
        - alias tab completion
        - macro tab completion
    - Tab completion of `CompletionItems` now includes divider row comprised of `Cmd.ruler` character.
    - Removed `--verbose` flag from set command since descriptions always show now.
    - All cmd2 built-in commands now populate `self.last_result`.
    - Argparse tab completer will complete remaining flag names if there are no more positionals to complete.
    - Updated `async_alert()` to account for `self.prompt` not matching Readline's current prompt.
- Deletions (potentially breaking changes)
    - Deleted `set_choices_provider()` and `set_completer()` which were deprecated in 2.1.2
- Breaking Changes
    - Renamed `set_default_argument_parser()` to `set_default_argument_parser_type()`

## 2.1.2 (July 5, 2021)

- Enhancements
    - Added the following accessor methods for cmd2-specific attributes to the `argparse.Action` class
        - `get_choices_callable()`
        - `set_choices_provider()`
        - `set_completer()`
        - `get_descriptive_header()`
        - `set_descriptive_header()`
        - `get_nargs_range()`
        - `set_nargs_range()`
        - `get_suppress_tab_hint()`
        - `set_suppress_tab_hint()`
- Deprecations
    - Now that `set_choices_provider()` and `set_completer()` have been added as methods to the
      `argparse.Action` class, the standalone functions of the same name will be removed in version
      2.2.0. To update to the new convention, do the following:
        - Change `set_choices_provider(action, provider)` to `action.set_choices_provider(provider)`
        - Change `set_completer(action, completer)` to `action.set_completer(completer)`

## 2.1.1 (June 17, 2021)

- Bug Fixes
    - Fixed handling of argparse's default options group name which was changed in Python 3.10
- Enhancements
    - Restored `plugins` and `tests_isolated` directories to tarball published to PyPI for `cmd2` release

## 2.1.0 (June 14, 2021)

- Enhancements
    - Converted persistent history files from pickle to compressed JSON

## 2.0.1 (June 7, 2021)

- Bug Fixes
    - Exclude `plugins` and `tests_isolated` directories from tarball published to PyPI for `cmd2` release

## 2.0.0 (June 6, 2021)

- Bug Fixes
    - Fixed issue where history indexes could get repeated
    - Fixed issue where TableCreator was tossing blank last line
    - Corrected help text for alias command
- Breaking Changes
    - `cmd2` 2.0 supports Python 3.6+ (removed support for Python 3.5)
    - Argparse Completion / Settables
        - Replaced `choices_function` / `choices_method` with `choices_provider`.
        - Replaced `completer_function` / `completer_method` with `completer`.
        - ArgparseCompleter now always passes `cmd2.Cmd` or `CommandSet` instance as the first positional
          argument to choices_provider and completer functions.
    - Moved `basic_complete` from utils into `cmd2.Cmd` class.
    - Moved `CompletionError` to exceptions.py
    - `Namespace.__statement__` has been removed. Use `Namespace.cmd2_statement.get()` instead.
    - Removed `--silent` flag from `alias/macro create` since startup scripts can be run silently.
    - Removed `--with_silent` flag from `alias/macro list` since startup scripts can be run silently.
    - Removed `with_argparser_and_unknown_args` since it was deprecated in 1.3.0.
    - Renamed `silent_startup_script` to `silence_startup_script` for clarity.
    - Replaced `cmd2.Cmd.completion_header` with `cmd2.Cmd.formatted_completions`. See Enhancements
      for description of this new class member.
    - Settables now have new initialization parameters. It is now a required parameter to supply the reference to the
      object that holds the settable attribute. `cmd2.Cmd.settables` is no longer a public dict attribute - it is now a
      property that aggregates all Settables across all registered CommandSets.
    - Failed transcript testing now sets self.exit_code to 1 instead of -1.
    - Renamed `use_ipython` keyword parameter of `cmd2.Cmd.__init__()` to `include_ipy`.
    - `py` command is only enabled if `include_py` parameter is `True`. See Enhancements for a description
      of this parameter.
    - Removed ability to run Python commands from the command line with `py`. Now `py` takes no arguments
      and just opens an interactive Python shell.
    - Changed default behavior of `runcmds_plus_hooks()` to not stop when Ctrl-C is pressed and instead
      run the next command in its list.
    - Removed `cmd2.Cmd.quit_on_sigint` flag, which when `True`, quit the application when Ctrl-C was pressed at the prompt.
    - The history bug fix resulted in structure changes to the classes in `cmd2.history`. Therefore, persistent history
      files created with versions older than 2.0.0 are not compatible.
- Enhancements
    - Added support for custom tab completion and up-arrow input history to `cmd2.Cmd2.read_input`.
      See [read_input.py](https://github.com/python-cmd2/cmd2/blob/master/examples/read_input.py)
      for an example.
    - Added `cmd2.exceptions.PassThroughException` to raise unhandled command exceptions instead of printing them.
    - Added support for ANSI styles and newlines in tab completion results using `cmd2.Cmd.formatted_completions`.
      `cmd2` provides this capability automatically if you return argparse completion matches as `CompletionItems`.
    - Settables enhancements:
        - Settables may be optionally scoped to a CommandSet. Settables added to CommandSets will appear when a
          CommandSet is registered and disappear when a CommandSet is unregistered. Optionally, scoped Settables
          may have a prepended prefix.
        - Settables now allow changes to be applied to any arbitrary object attribute. It no longer needs to match an
          attribute added to the cmd2 instance itself.
    - Raising `SystemExit` or calling `sys.exit()` in a command or hook function will set `self.exit_code`
      to the exit code used in those calls. It will also result in the command loop stopping.
    - ipy command now includes all of `self.py_locals` in the IPython environment
    - Added `include_py` keyword parameter to `cmd2.Cmd.__init__()`. If `False`, then the `py` command will
      not be available. Defaults to `False`. `run_pyscript` is not affected by this parameter.
    - Made the amount of space between columns in a SimpleTable configurable
    - On POSIX systems, shell commands and processes being piped to are now run in the user's preferred shell
      instead of /bin/sh. The preferred shell is obtained by reading the SHELL environment variable. If that
      doesn't exist or is empty, then /bin/sh is used.
    - Changed `cmd2.Cmd._run_editor()` to the public method `cmd2.Cmd.run_editor()`

## 1.5.0 (January 31, 2021)

- Bug Fixes
    - Fixed bug where setting `always_show_hint=True` did not show a hint when completing `Settables`
    - Fixed bug in editor detection logic on Linux systems that do not have `which`
    - Fixed bug in table creator where column headers with tabs would result in an incorrect width calculation
    - Fixed `FileNotFoundError` which occurred when running `history --clear` and no history file existed.
- Enhancements
    - Added `silent_startup_script` option to `cmd2.Cmd.__init__()`. If `True`, then the startup script's
      output will be suppressed. Anything written to stderr will still display.
    - cmd2 now uses pyreadline3 when running Python 3.8 or greater on Windows
- Notes
    - This is the last release planned to support Python 3.5

## 1.4.0 (November 11, 2020)

- Bug Fixes
    - Fixed tab completion crash on Windows
- Enhancements
    - Changed how multiline doc string help is formatted to match style of other help messages

## 1.3.11 (October 1, 2020)

- Bug Fixes
    - Fixed issue where quoted redirectors and terminators in aliases and macros were not being
      restored when read from a startup script.
    - Fixed issue where instantiating more than one cmd2-based class which uses the `@as_subcommand_to`
      decorator resulted in duplicated help text in the base command the subcommands belong to.

## 1.3.10 (September 17, 2020)

- Enhancements
    - Added user-settable option called `always_show_hint`. If True, then tab completion hints will always
      display even when tab completion suggestions print. Arguments whose help or hint text is suppressed will
      not display hints even when this setting is True.
    - argparse tab completion now groups flag names which run the same action. Optional flags are wrapped
      in brackets like it is done in argparse usage text.
    - default category decorators are now heritable by default and will propagate the category down the
      class hierarchy until overridden. There's a new optional flag to set heritable to false.
    - Added `--silent` flag to `alias/macro create`. If used, then no confirmation message will be printed
      when aliases and macros are created or overwritten.
    - Added `--with_silent` flag to `alias/macro list`. Use this option when saving to a startup script
      that should silently create aliases and macros.
- Bug Fixes
    - Fixed issue where flag names weren't always sorted correctly in argparse tab completion

## 1.3.9 (September 03, 2020)

- Breaking Changes
    - `CommandSet.on_unregister()` is now called as first step in unregistering a `CommandSet` and not
      the last. `CommandSet.on_unregistered()` is now the last step.
- Enhancements
    - Added `CommandSet.on_registered()`. This is called by `cmd2.Cmd` after a `CommandSet` is registered
      and all its commands have been added to the CLI.
    - Added `CommandSet.on_unregistered()`. This is called by `cmd2.Cmd` after a `CommandSet` is unregistered
      and all its commands have been removed from the CLI.

## 1.3.8 (August 28, 2020)

- Bug Fixes
    - Fixed issue where subcommand added with `@as_subcommand_to` decorator did not display help
      when called with `-h/--help`.
- Enhancements
    - `add_help=False` no longer has to be passed to parsers used in `@as_subcommand_to` decorator.
      Only pass this if your subcommand should not have the `-h/--help` help option (as stated in
      argparse documentation).

## 1.3.7 (August 27, 2020)

- Bug Fixes
    - Fixes an issue introduced in 1.3.0 with processing command strings containing terminator/separator
      character(s) that are manually passed to a command that uses argparse.

## 1.3.6 (August 27, 2020)

- Breaking changes
    - The functions cmd2 adds to Namespaces (`get_statement()` and `get_handler()`) are now
      `Cmd2AttributeWrapper` objects named `cmd2_statement` and `cmd2_handler`. This makes it
      easy to filter out which attributes in an `argparse.Namespace` were added by `cmd2`.
- Deprecations
    - `Namespace.__statement__` will be removed in `cmd2` 2.0.0. Use `Namespace.cmd2_statement.get()`
      going forward.

## 1.3.5 (August 25, 2020)

- Bug Fixes
    - Fixed `RecursionError` when printing an `argparse.Namespace` caused by custom attribute cmd2 was adding
- Enhancements
    - Added `get_statement()` function to `argparse.Namespace` which returns `__statement__` attribute

## 1.3.4 (August 20, 2020)

- Bug Fixes
    - Fixed `AttributeError` when `CommandSet` that uses `as_subcommand_to` decorator is loaded during
      `cmd2.Cmd.__init__()`.
- Enhancements
    - Improved exception messages when using mock without `spec=True`.
      See [testing](https://cmd2.readthedocs.io/en/latest/testing.html) documentation for more details on testing
      cmd2-based applications with mock.

## 1.3.3 (August 13, 2020)

- Breaking changes
    - CommandSet command functions (do*, complete*, help\_) will no longer have the cmd2 app
      passed in as the first parameter after `self` since this is already a class member.
    - Renamed `install_command_set()` and `uninstall_command_set()` to `register_command_set()` and
      `unregister_command_set()` for better name consistency.
- Bug Fixes
    - Fixed help formatting bug in `Cmd2ArgumentParser` when `metavar` is a tuple
    - Fixed tab completion bug when using `CompletionItem` on an argument whose `metavar` is a tuple
    - Added explicit testing against python 3.5.2 for Ubuntu 16.04, and 3.5.3 for Debian 9
    - Added fallback definition of typing.Deque (taken from 3.5.4)
    - Removed explicit type hints that fail due to a bug in 3.5.2 favoring comment-based hints instead
    - When passing a ns_provider to an argparse command, will now attempt to resolve the correct
      CommandSet instance for self. If not, it'll fall back and pass in the cmd2 app
- Other
    - Added missing doc-string for new cmd2.Cmd **init** parameters
      introduced by CommandSet enhancement

## 1.3.2 (August 10, 2020)

- Bug Fixes
    - Fixed `prog` value of subcommands added with `as_subcommand_to()` decorator.
    - Fixed missing settings in subcommand parsers created with `as_subcommand_to()` decorator. These settings
      include things like description and epilog text.
    - Fixed issue with CommandSet auto-discovery only searching direct sub-classes
- Enhancements
    - Added functions to fetch registered CommandSets by type and command name

## 1.3.1 (August 6, 2020)

- Bug Fixes
    - Fixed issue determining whether an argparse completer function required a reference to a containing
      CommandSet. Also resolves issues determining the correct CommandSet instance when calling the argparse
      argument completer function. Manifested as a TypeError when using `cmd2.Cmd.path_complete` as a completer
      for an argparse-based command defined in a CommandSet

## 1.3.0 (August 4, 2020)

- Enhancements
    - Added CommandSet - Enables defining a separate loadable module of commands to register/unregister
      with your cmd2 application.
- Other
    - Marked with_argparser_and_unknown_args pending deprecation and consolidated implementation into
      with_argparser

## 1.2.1 (July 14, 2020)

- Bug Fixes
    - Relax minimum version of `importlib-metadata` to >= 1.6.0 when using Python < 3.8

## 1.2.0 (July 13, 2020)

- Bug Fixes
    - Fixed `typing` module compatibility issue with Python 3.5 prior to 3.5.4
- Enhancements
    - Switched to getting version using `importlib.metadata` instead of using `pkg_resources`
        - Improves `cmd2` application launch time on systems that have a lot of Python packages on `sys.path`
        - Added dependency on `importlib_metadata` when running on versions of Python prior to 3.8

## 1.1.0 (June 6, 2020)

- Bug Fixes
    - Fixed issue where subcommand usage text could contain a subcommand alias instead of the actual name
    - Fixed bug in `ArgparseCompleter` where `fill_width` could become negative if `token_width` was large
      relative to the terminal width.
- Enhancements
    - Made `ipy` consistent with `py` in the following ways
        - `ipy` returns whether any of the commands run in it returned True to stop command loop
        - `Cmd.in_pyscript()` returns True while in `ipy`.
        - Starting `ipy` when `Cmd.in_pyscript()` is already True is not allowed.
    - `with_argument_list`, `with_argparser`, and `with_argparser_and_unknown_args` wrappers now pass
      `kwargs` through to their wrapped command function.
    - Added `table_creator` module for creating richly formatted tables. This module is in beta and subject
      to change.
        - See [table_creation](https://cmd2.readthedocs.io/en/latest/features/table_creation.html)
          documentation for an overview.
        - See [table_creation.py](https://github.com/python-cmd2/cmd2/blob/master/examples/table_creation.py)
          for an example.
    - Added the following exceptions to the public API
        - `SkipPostcommandHooks` - Custom exception class for when a command has a failure bad enough to skip
          post command hooks, but not bad enough to print the exception to the user.
        - `Cmd2ArgparseError` - A `SkipPostcommandHooks` exception for when a command fails to parse its arguments.
          Normally argparse raises a `SystemExit` exception in these cases. To avoid stopping the command
          loop, catch the `SystemExit` and raise this instead. If you still need to run post command hooks
          after parsing fails, just return instead of raising an exception.
    - Added explicit handling of `SystemExit`. If a command raises this exception, the command loop will be
      gracefully stopped.

## 1.0.2 (April 06, 2020)

- Bug Fixes
    - Ctrl-C now stops a running text script instead of just the current `run_script` command
- Enhancements
    - `do_shell()` now saves the return code of the command it runs in `self.last_result` for use in pyscripts

## 1.0.1 (March 13, 2020)

- Bug Fixes
    - Fixed issue where postcmd hooks were running after an `argparse` exception in a command.

## 1.0.0 (March 1, 2020)

- Enhancements
    - The documentation at [cmd2.rftd.io](https://cmd2.readthedocs.io) received a major overhaul
- Other
    - Moved [categorize](https://cmd2.readthedocs.io/en/latest/api/utils.html#miscellaneous) utility function from **decorators** module to **utils** module
- Notes
    - Now that the 1.0 release is out, `cmd2` intends to follow [Semantic Versioning](https://semver.org)

## 0.10.1 (February 19, 2020)

- Bug Fixes
    - Corrected issue where the actual new value was not always being printed in do_set. This occurred in cases where
      the typed value differed from what the setter had converted it to.
    - Fixed bug where ANSI style sequences were not correctly handled in `utils.truncate_line()`.
    - Fixed bug where pyscripts could edit `cmd2.Cmd.py_locals` dictionary.
    - Fixed bug where cmd2 set `sys.path[0]` for a pyscript to cmd2's working directory instead of the
      script file's directory.
    - Fixed bug where `sys.path` was not being restored after a pyscript ran.
- Enhancements
    - Renamed set command's `-l/--long` flag to `-v/--verbose` for consistency with help and history commands.
    - Setting the following pyscript variables:
        - `__name__`: **main**
        - `__file__`: script path (as typed, ~ will be expanded)
    - Only tab complete after redirection tokens if redirection is allowed
    - Made `CompletionError` exception available to non-argparse tab completion
    - Added `apply_style` to `CompletionError` initializer. It defaults to True, but can be set to False if
      you don't want the error text to have `ansi.style_error()` applied to it when printed.
- Other
    - Removed undocumented `py run` command since it was replaced by `run_pyscript` a while ago
    - Renamed `AutoCompleter` to `ArgparseCompleter` for clarity
    - Custom `EmptyStatement` exception is no longer part of the documented public API
- Notes
    - This is a beta release leading up to the 1.0.0 release
    - We intend no more breaking changes prior to 1.0.0
        - Just bug fixes, documentation updates, and enhancements

## 0.10.0 (February 7, 2020)

- Enhancements
    - Changed the default help text to make `help -v` more discoverable
    - **set** command now supports tab completion of values
    - Added `add_settable()` and `remove_settable()` convenience methods to update `self.settable` dictionary
    - Added convenience `ansi.fg` and `ansi.bg` enums of foreground and background colors
        - `ansi.style()` `fg` argument can now either be of type `str` or `ansi.fg`
        - `ansi.style()` `bg` argument can now either be of type `str` or `ansi.bg`
        - This supports IDE auto-completion of color names
        - The enums also support
            - `f-strings` and `format()` calls (e.g. `"{}hello{}".format(fg.blue, fg.reset)`)
            - string concatenation (e.g. `fg.blue + "hello" + fg.reset`)
- Breaking changes
    - Renamed `locals_in_py` attribute of `cmd2.Cmd` to `self_in_py`
    - The following public attributes of `cmd2.Cmd` are no longer settable at runtime by default:
        - `continuation_prompt`
        - `self_in_py`
        - `prompt`
    - `self.settable` changed to `self.settables`
        - It is now a Dict[str, Settable] instead of Dict[str, str]
        - setting onchange callbacks have a new method signature and must be added to the
          Settable instance in order to be called
    - Removed `cast()` utility function
    - Removed `ansi.FG_COLORS` and `ansi.BG_COLORS` dictionaries
        - Replaced with `ansi.fg` and `ansi.bg` enums providing similar but improved functionality
- Notes
    - This is an alpha release leading up to the 1.0.0 release
    - We intend no more breaking changes prior to 1.0.0
        - Just bug fixes, documentation updates, and enhancements

## 0.9.25 (January 26, 2020)

- Enhancements
    - Reduced what gets put in package downloadable from PyPI (removed irrelevant CI config files and such)

## 0.9.24 (January 23, 2020)

- Enhancements
    - Flushing stderr when setting the window title and printing alerts for better responsiveness in cases where
      stderr is not unbuffered.
    - Added function to truncate a single line to fit within a given display width. `cmd2.utils.truncate_line`
      supports characters with display widths greater than 1 and ANSI style sequences.
    - Added line truncation support to `cmd2.utils` text alignment functions.
    - Added support for Python 3.9 alpha

## 0.9.23 (January 9, 2020)

- Bug Fixes
    - Fixed bug where startup script containing a single quote in its file name was incorrectly quoted
    - Added missing implicit dependency on `setuptools` due to build with `setuptools_scm`
- Enhancements
    - Added dim text style support via `style()` function and `ansi.INTENSITY_DIM` setting.
- Breaking changes
    - Renamed the following `ansi` members for accuracy in what types of ANSI escape sequences are handled
        - `ansi.allow_ansi` -> `ansi.allow_style`
        - `ansi.ansi_safe_wcswidth()` -> `ansi.style_aware_wcswidth()`
        - `ansi.ansi_aware_write()` -> `ansi.style_aware_write()`
    - Renamed the following `ansi` members for clarification
        - `ansi.BRIGHT` -> `ansi.INTENSITY_BRIGHT`
        - `ansi.NORMAL` -> `ansi.INTENSITY_NORMAL`

## 0.9.22 (December 9, 2019)

- Bug Fixes
    - Fixed bug where a redefined `ansi.style_error` was not being used in all `cmd2` files
- Enhancements
    - Enabled line buffering when redirecting output to a file
    - Added `align_left()`, `align_center()`, and `align_right()` to utils.py. All 3 of these functions support
      ANSI escape sequences and characters with display widths greater than 1. They wrap `align_text()` which
      is also in utils.py.

## 0.9.21 (November 26, 2019)

- Bug Fixes
    - Fixed bug where pipe processes were not being stopped by Ctrl-C
    - Added exception handling to account for non-standard Python environments in which readline is not loaded
      dynamically from a shared library file
- Enhancements
    - Added `read_input()` function that is used to read from stdin. Unlike the Python built-in `input()`, it also has
      an argument to disable tab completion while input is being entered.
    - Added capability to override the argument parser class used by cmd2 built-in commands. See override_parser.py
      example for more details.
    - Added `end` argument to `pfeedback()` to be consistent with the other print functions like `poutput()`.
    - Added `apply_style` to `pwarning()`.
- Breaking changes
    - For consistency between all the print functions:
        - Made `end` and `chop` keyword-only arguments of `ppaged()`
        - `end` is always added to message in `ppaged()`

## 0.9.20 (November 12, 2019)

- Bug Fixes
    - Fixed bug where setting `use_ipython` to False removed ipy command from the entire `cmd2.Cmd` class instead of
      just the instance being created
    - Fix bug where cmd2 ran 'stty sane' command when stdin was not a terminal
- Enhancements
    - Send all startup script paths to run_script. Previously we didn't do this if the file was empty, but that
      showed no record of the run_script command in history.
    - Made it easier for developers to override `edit` command by having `do_history` no longer call `do_edit`. This
      also removes the need to exclude `edit` command from history list.
    - It is no longer necessary to set the `prog` attribute of an argparser with subcommands. cmd2 now automatically
      sets the prog value of it and all its subparsers so that all usage statements contain the top level command name
      and not sys.argv[0].
- Breaking changes
    - Some constants were moved from cmd2.py to constants.py
    - cmd2 command decorators were moved to decorators.py. If you were importing them via cmd2's \_\_init\_\_.py, then
      there will be no issues.

## 0.9.19 (October 14, 2019)

- Bug Fixes
    - Fixed `ValueError` exception which could occur when an old format persistent history file is loaded with new `cmd2`
- Enhancements
    - Improved displaying multiline CompletionErrors by indenting all lines

## 0.9.18 (October 1, 2019)

- Bug Fixes
    - Fixed bug introduced in 0.9.17 where help functions for hidden and disabled commands were not being filtered
      out as help topics
- Enhancements
    - `AutoCompleter` now handles argparse's mutually exclusive groups. It will not tab complete flag names or positionals
      for already completed groups. It also will print an error if you try tab completing a flag's value if the flag
      belongs to a completed group.
    - `AutoCompleter` now uses the passed-in parser's help formatter to generate hint text. This gives help and
      hint text for an argument consistent formatting.

## 0.9.17 (September 23, 2019)

- Bug Fixes
    - Fixed a bug when using WSL when all Windows paths have been removed from $PATH
    - Fixed a bug when running a cmd2 application on Linux without Gtk libraries installed
- Enhancements
    - No longer treating empty text scripts as an error condition
    - Allow dynamically extending a `cmd2.Cmd` object instance with a `do_xxx` method at runtime
    - Choices/Completer functions can now be passed a dictionary that maps command-line tokens to their
      argparse argument. This is helpful when one argument determines what is tab completed for another argument.
      If these functions have an argument called `arg_tokens`, then AutoCompleter will automatically pass this
      dictionary to them.
    - Added CompletionError class that can be raised during argparse-based tab completion and printed to the user
    - Added the following convenience methods
        - `Cmd.in_script()` - return whether a text script is running
        - `Cmd.in_pyscript()` - return whether a pyscript is running

## 0.9.16 (August 7, 2019)

- Bug Fixes
    - Fixed inconsistent parsing/tab completion behavior based on the value of `allow_redirection`. This flag is
      only meant to be a security setting that prevents redirection of stdout and should not alter parsing logic.
- Enhancements
    - Raise `TypeError` if trying to set choices/completions on argparse action that accepts no arguments
    - Create directory for the persistent history file if it does not already exist
    - Added `set_choices_function()`, `set_choices_method()`, `set_completer_function()`, and `set_completer_method()`
      to support cases where this functionality needs to be added to an argparse action outside of the normal
      `parser.add_argument()` call.
- Breaking Changes
    - Aliases and macros can no longer have the same name as a command

## 0.9.15 (July 24, 2019)

- Bug Fixes
    - Fixed exception caused by tab completing after an invalid subcommand was entered
    - Fixed bug where `history -v` was sometimes showing raw and expanded commands when they weren't different
    - Fixed bug where multiline commands were having leading and ending spaces stripped. This would mess up quoted
      strings that crossed multiple lines.
    - Fixed a bug when appending to the clipboard where contents were in reverse order
    - Fixed issue where run_pyscript failed if the script's filename had 2 or more consecutive spaces
    - Fixed issue where completer function of disabled command would still run
- Enhancements
    - Greatly simplified using argparse-based tab completion. The new interface is a complete overhaul that breaks
      the previous way of specifying completion and choices functions. See header of [argparse_custom.py](https://github.com/python-cmd2/cmd2/blob/master/cmd2/argparse_custom.py)
      for more information.
    - Enabled tab completion on multiline commands
- **Renamed Commands Notice**
    - The following commands were renamed in the last release and have been removed in this release
        - `load` - replaced by `run_script`
        - `_relative_load` - replaced by `_relative_run_script`
        - `pyscript` - replaced by `run_pyscript`
    - We apologize for any inconvenience, but the new names are more self-descriptive
        - Lots of end users were confused particularly about what exactly `load` should be loading
- Breaking Changes
    - Restored `cmd2.Cmd.statement_parser` to be a public attribute (no underscore)
        - Since it can be useful for creating [post-parsing hooks](https://cmd2.readthedocs.io/en/latest/features/hooks.html#postparsing-hooks)
    - Completely overhauled the interface for adding tab completion to argparse arguments. See enhancements for more details.
    - `ACArgumentParser` is now called `Cmd2ArgumentParser`
    - Moved `basic_complete` to utils.py
    - Made optional arguments on the following completer methods keyword-only:
      `delimiter_complete`, `flag_based_complete`, `index_based_complete`, `path_complete`, `shell_cmd_complete`
    - Renamed history option from `--output-file` to `--output_file`
    - Renamed `matches_sort_key` to `default_sort_key`. This value determines the default sort ordering of string
      results like alias, command, category, macro, settable, and shortcut names. Unsorted tab completion results
      also are sorted with this key. Its default value (ALPHABETICAL_SORT_KEY) performs a case-insensitive alphabetical
      sort, but it can be changed to a natural sort by setting the value to NATURAL_SORT_KEY.
    - `StatementParser` now expects shortcuts to be passed in as dictionary. This eliminates the step of converting the
      shortcuts dictionary into a tuple before creating `StatementParser`.
    - Renamed `Cmd.pyscript_name` to `Cmd.py_bridge_name`
    - Renamed `Cmd.pystate` to `Cmd.py_locals`
    - Renamed `PyscriptBridge` to `PyBridge`

## 0.9.14 (June 29, 2019)

- Enhancements
    - Added support for and testing with Python 3.8, starting with 3.8 beta
    - Improved information displayed during transcript testing
    - Added `ansi` module with functions and constants to support ANSI escape sequences which are used for things
      like applying style to text
    - Added support for applying styles (color, bold, underline) to text via `style()` function in `ansi` module
    - Added default styles to ansi.py for printing `success`, `warning`. and `error` text. These are the styles used
      by cmd2 and can be overridden to match the color scheme of your application.
    - Added `ansi_aware_write()` function to `ansi` module. This function takes into account the value of `allow_ansi`
      to determine if ANSI escape sequences should be stripped when not writing to a tty. See documentation for more
      information on the `allow_ansi` setting.
- Breaking Changes
    - Python 3.4 reached its [end of life](https://www.python.org/dev/peps/pep-0429/) on March 18, 2019 and is no longer supported by `cmd2`
        - If you need to use Python 3.4, you should pin your requirements to use `cmd2` 0.9.13
    - Made lots of changes to minimize the public API of the `cmd2.Cmd` class
        - Attributes and methods we do not intend to be public now all begin with an underscore
        - We make no API stability guarantees about these internal functions
    - Split `perror` into 2 functions:
        - `perror` - print a message to sys.stderr
        - `pexcept` - print Exception message to sys.stderr. If debug is true, print exception traceback if one exists
    - Signature of `poutput` and `perror` significantly changed
        - Removed color parameters `color`, `err_color`, and `war_color` from `poutput` and `perror`
            - See the docstrings of these methods or the [cmd2 docs](https://cmd2.readthedocs.io/en/latest/features/generating_output.html) for more info on applying styles to output messages
        - `end` argument is now keyword-only and cannot be specified positionally
        - `traceback_war` no longer exists as an argument since it isn't needed now that `perror` and `pexcept` exist
    - Moved `cmd2.Cmd.colors` to ansi.py and renamed it to `allow_ansi`. This is now an application-wide setting.
    - Renamed the following constants and moved them to ansi.py
        - `COLORS_ALWAYS` --> `ANSI_ALWAYS`
        - `COLORS_NEVER` --> `ANSI_NEVER`
        - `COLORS_TERMINAL` --> `ANSI_TERMINAL`
- **Renamed Commands Notice**
    - The following commands have been renamed. The old names will be supported until the next release.
        - `load` --> `run_script`
        - `_relative_load` --> `_relative_run_script`
        - `pyscript` --> `run_pyscript`

## 0.9.13 (June 14, 2019)

- Bug Fixes
    - Fixed issue where the wrong terminator was being appended by `Statement.expanded_command_line()`
    - Fixed issue where aliases and macros could not contain terminator characters in their values
    - History now shows what was typed for macros and not the resolved value by default. This is consistent with
      the behavior of aliases. Use the `expanded` or `verbose` arguments to `history` to see the resolved value for
      the macro.
    - Fixed parsing issue in case where output redirection appears before a pipe. In that case, the pipe was given
      precedence even though it appeared later in the command.
    - Fixed issue where quotes around redirection file paths were being lost in `Statement.expanded_command_line()`
    - Fixed a bug in how line numbers were calculated for transcript testing
    - Fixed issue where `_cmdloop()` suppressed exceptions by returning from within its `finally` code
    - Fixed UnsupportedOperation on fileno error when a shell command was one of the commands run while generating
      a transcript
    - Fixed bug where history was displaying expanded multiline commands when -x was not specified
- Enhancements
    - **Added capability to chain pipe commands and redirect their output (e.g. !ls -l | grep user | wc -l > out.txt)**
    - `pyscript` limits a command's stdout capture to the same period that redirection does.
      Therefore output from a command's postparsing and finalization hooks isn't saved in the StdSim object.
    - `StdSim.buffer.write()` now flushes when the wrapped stream uses line buffering and the bytes being written
      contain a newline or carriage return. This helps when `pyscript` is echoing the output of a shell command
      since the output will print at the same frequency as when the command is run in a terminal.
    - **ACArgumentParser** no longer prints complete help text when a parsing error occurs since long help messages
      scroll the actual error message off the screen.
    - Exceptions occurring in tab completion functions are now printed to stderr before returning control back to
      readline. This makes debugging a lot easier since readline suppresses these exceptions.
    - Added support for custom Namespaces in the argparse decorators. See description of `ns_provider` argument
      for more information.
    - Transcript testing now sets the `exit_code` returned from `cmdloop` based on Success/Failure
    - The history of entered commands previously was saved using the readline persistence mechanism,
      and only persisted if you had readline installed. Now history is persisted independent of readline; user
      input from previous invocations of `cmd2` based apps now shows in the `history` command.
    - Text scripts now run immediately instead of adding their commands to `cmdqueue`. This allows easy capture of
      the entire script's output.
    - Added member to `CommandResult` called `stop` which is the return value of `onecmd_plus_hooks` after it runs
      the given command line.
- Breaking changes
    - Replaced `unquote_redirection_tokens()` with `unquote_specific_tokens()`. This was to support the fix
      that allows terminators in alias and macro values.
    - Changed `Statement.pipe_to` to a string instead of a list
    - `preserve_quotes` is now a keyword-only argument in the argparse decorators
    - Refactored so that `cmd2.Cmd.cmdloop()` returns the `exit_code` instead of a call to `sys.exit()`
      It is now application developer's responsibility to treat the return value from `cmdloop()` accordingly
    - Only valid commands are persistent in history between invocations of `cmd2` based apps. Previously
      all user input was persistent in history. If readline is installed, the history available with the up and
      down arrow keys (readline history) may not match that shown in the `history` command, because `history`
      only tracks valid input, while readline history captures all input.
    - History is now persisted in a binary format, not plain text format. Previous history files are destroyed
      on first launch of a `cmd2` based app of version 0.9.13 or higher.
    - HistoryItem class is no longer a subclass of `str`. If you are directly accessing the `.history` attribute
      of a `cmd2` based app, you will need to update your code to use `.history.get(1).statement.raw` instead.
    - Removed internally used `eos` command that was used to keep track of when a text script's commands ended
    - Removed `cmd2` member called `_STOP_AND_EXIT` since it was just a boolean value that should always be True
    - Removed `cmd2` member called `_should_quit` since `PyBridge` now handles this logic
    - Removed support for `cmd.cmdqueue`
    - `allow_cli_args` is now an argument to **init** instead of a `cmd2` class member
- **Python 3.4 EOL notice**
    - Python 3.4 reached its [end of life](https://www.python.org/dev/peps/pep-0429/) on March 18, 2019
    - This is the last release of `cmd2` which will support Python 3.4

## 0.9.12 (April 22, 2019)

- Bug Fixes
    - Fixed a bug in how redirection and piping worked inside `py` or `pyscript` commands
    - Fixed bug in `async_alert` where it didn't account for prompts that contained newline characters
    - Fixed path completion case when CWD is just a slash. Relative path matches were incorrectly prepended with a slash.
- Enhancements
    - Added ability to include command name placeholders in the message printed when trying to run a disabled command.
        - See docstring for `disable_command()` or `disable_category()` for more details.
    - Added instance attributes to customize error messages without having to override methods. These messages can
      also be colored.
      _ `help_error` - the error that prints when no help information can be found
      _ `default_error` - the error that prints when a non-existent command is run
    - The `with_argparser` decorators now add the Statement object created when parsing the command line to the
      `argparse.Namespace` object they pass to the `do_*` methods. It is stored in an attribute called `__statement__`.
      This can be useful if a command function needs to know the command line for things like logging.
    - Added a `-t` option to the `load` command for automatically generating a transcript based on a script file
    - When in a **pyscript**, the stdout and stderr streams of shell commands and processes being piped to are now
      captured and included in the `CommandResult` structure.
- Potentially breaking changes
    - The following commands now write to stderr instead of stdout when printing an error. This will make catching
      errors easier in pyscript.
      _ `do_help()` - when no help information can be found
      _ `default()` - in all cases since this is called when an invalid command name is run \* `_report_disabled_command_usage()` - in all cases since this is called when a disabled command is run
    - Removed \*\*\* from beginning of error messages printed by `do_help()` and `default()`
    - Significantly refactored `cmd.Cmd` class so that all class attributes got converted to instance attributes, also:
        - Added `allow_redirection`, `terminators`, `multiline_commands`, and `shortcuts` as optional arguments
          to `cmd2.Cmd.__init__()`
        - A few instance attributes were moved inside `StatementParser` and properties were created for accessing them
    - `self.pipe_proc` is now called `self.cur_pipe_proc_reader` and is a `ProcReader` class.
    - Shell commands and commands being piped to while in a _pyscript_ will function as if their output is going
      to a pipe and not a tty. This was necessary to be able to capture their output.
    - Removed `reserved_words` class attribute due to lack of use
    - Removed `keywords` instance attribute due to lack of use

## 0.9.11 (March 13, 2019)

- Bug Fixes
    - Fixed bug in how **history** command deals with multiline commands when output to a script
    - Fixed a bug when the `with_argument_list` decorator is called with the optional `preserve_quotes` argument
    - Fix bug in `perror()` where it would try to print an exception Traceback even if none existed
- Enhancements
    - Improvements to the **history** command
        - Simplified the display format and made it more similar to **bash**
        - Added **-x**, **--expanded** flag
            - output expanded commands instead of entered command (expands aliases, macros, and shortcuts)
        - Added **-v**, **--verbose** flag
            - display history and include expanded commands if they differ from the typed command
        - Added support for negative indices
    - Added `matches_sort_key` to override the default way tab completion matches are sorted
    - Added `StdSim.pause_storage` member which when True will cause `StdSim` to not save the output sent to it.
      See documentation for `CommandResult` in `pyscript_bridge.py` for reasons pausing the storage can be useful.
    - Added ability to disable/enable individual commands and entire categories of commands. When a command
      is disabled, it will not show up in the help menu or tab complete. If a user tries to run the command
      or call help on it, a command-specific message supplied by the developer will be printed. The following
      commands were added to support this feature.
        - `enable_command()`
        - `enable_category()`
        - `disable_command()`
        - `disable_category()`
- Potentially breaking changes
    - Made `cmd2_app` a positional and required argument of `AutoCompleter` since certain functionality now
      requires that it can't be `None`.
    - `AutoCompleter` no longer assumes `CompletionItem` results are sorted. Therefore you should follow the
      `cmd2` convention of setting `self.matches_sorted` to True before returning the results if you have already
      sorted the `CompletionItem` list. Otherwise it will be sorted using `self.matches_sort_key`.
    - Removed support for bash completion since this feature had slow performance. Also it relied on
      `AutoCompleter` which has since developed a dependency on `cmd2` methods.
    - Removed ability to call commands in `pyscript` as if they were functions (e.g. `app.help()`) in favor
      of only supporting one `pyscript` interface. This simplifies future maintenance.
    - No longer supporting C-style comments. Hash (#) is the only valid comment marker.
    - No longer supporting comments embedded in a command. Only command line input where the first
      non-whitespace character is a # will be treated as a comment. This means any # character appearing
      later in the command will be treated as a literal. The same applies to a # in the middle of a multiline
      command, even if it is the first character on a line.
      _ \# this is a comment
      _ this # is not a comment

## 0.9.10 (February 22, 2019)

- Bug Fixes
    - Fixed unit test that hangs on Windows

## 0.9.9 (February 21, 2019)

- Bug Fixes
    - Fixed bug where the `set` command was not tab completing from the current `settable` dictionary.
- Enhancements
    - Changed edit command to use do_shell() instead of calling os.system()

## 0.9.8 (February 06, 2019)

- Bug Fixes
    - Fixed issue with echoing strings in StdSim. Because they were being sent to a binary buffer, line buffering
      was being ignored.
- Enhancements
    - Made quit() and exit() functions available to scripts run with pyscript. This allows those scripts to exit
      back to the console's prompt instead of exiting the whole application.

## 0.9.7 (January 08, 2019)

- Bug Fixes
    - Fixed bug when user chooses a zero or negative index when calling `Cmd.select()`
    - Restored behavior where `cmd_echo` always starts as False in a py script. This was broken in 0.9.5.
- Enhancements
    - **cmdloop** now only attempts to register a custom signal handler for SIGINT if running in the main thread
    - commands run as a result of `default_to_shell` being **True** now run via `do_shell()` and are saved
      to history.
    - Added more tab completion to pyscript command.
- Deletions (potentially breaking changes)
    - Deleted `Cmd.colorize()` and `Cmd._colorcodes` which were deprecated in 0.9.5
    - Replaced `dir_exe_only` and `dir_only` flags in `path_complete` with optional `path_filter` function
      that is used to filter paths out of completion results.
    - `perror()` no longer prepends "ERROR: " to the error message being printed

## 0.9.6 (October 13, 2018)

- Bug Fixes
    - Fixed bug introduced in 0.9.5 caused by backing up and restoring `self.prompt` in `pseudo_raw_input`.
      As part of this fix, continuation prompts will not be redrawn with `async_update_prompt` or `async_alert`.
- Enhancements
    - All platforms now depend on [wcwidth](https://pypi.python.org/pypi/wcwidth) to assist with asynchronous alerts.
    - Macros now accept extra arguments when called. These will be tacked onto the resolved command.
    - All cmd2 commands run via `py` now go through `onecmd_plus_hooks`.

## 0.9.5 (October 11, 2018)

- Bug Fixes
    - Fixed bug where `get_all_commands` could return non-callable attributes
    - Fixed bug where **alias** command was dropping quotes around arguments
    - Fixed bug where running help on argparse commands didn't work if they didn't support -h
    - Fixed transcript testing bug where last command in transcript has no expected output
    - Fixed bugs with how AutoCompleter and ArgparseFunctor handle argparse
      arguments with nargs=argparse.REMAINDER. Tab completion now correctly
      matches how argparse will parse the values. Command strings generated by
      ArgparseFunctor should now be compliant with how argparse expects
      REMAINDER arguments to be ordered.
    - Fixed bugs with how AutoCompleter handles flag prefixes. It is no
      longer hard-coded to use '-' and will check against the prefix_chars in
      the argparse object. Also, single-character tokens that happen to be a
      prefix char are not treated as flags by argparse and AutoCompleter now
      matches that behavior.
    - Fixed bug where AutoCompleter was not distinguishing between a negative number and a flag
    - Fixed bug where AutoCompleter did not handle -- the same way argparse does (all args after -- are non-options)
- Enhancements
    - Added `exit_code` attribute of `cmd2.Cmd` class
        - Enables applications to return a non-zero exit code when exiting from `cmdloop`
    - `ACHelpFormatter` now inherits from `argparse.RawTextHelpFormatter` to make it easier
      for formatting help/description text
    - Aliases are now sorted alphabetically
    - The **set** command now tab completes settable parameter names
    - Added `async_alert`, `async_update_prompt`, and `set_window_title` functions
        - These allow you to provide feedback to the user in an asynchronous fashion, meaning alerts can
          display when the user is still entering text at the prompt. See [async_printing.py](https://github.com/python-cmd2/cmd2/blob/master/examples/async_printing.py)
          for an example.
    - Cross-platform colored output support
        - `colorama` gets initialized properly in `Cmd.__init()`
        - The `Cmd.colors` setting is no longer platform dependent and now has three values:
            - Terminal (default) - output methods do not strip any ANSI escape sequences when output is a terminal, but
              if the output is a pipe or a file the escape sequences are stripped
            - Always - output methods **never** strip ANSI escape sequences, regardless of the output destination
            - Never - output methods strip all ANSI escape sequences
    - Added `macro` command to create macros, which are similar to aliases, but can take arguments when called
    - All cmd2 command functions have been converted to use argparse.
    - Renamed argparse_example.py to decorator_example.py to help clarify its intent
- Deprecations
    - Deprecated the built-in `cmd2` support for colors including `Cmd.colorize()` and `Cmd._colorcodes`
- Deletions (potentially breaking changes)
    - The `preparse`, `postparsing_precmd`, and `postparsing_postcmd` methods _deprecated_ in the previous release
      have been deleted \* The new application lifecycle hook system allows for registration of callbacks to be called at various points
      in the lifecycle and is more powerful and flexible than the previous system
    - `alias` is now a command with subcommands to create, list, and delete aliases. Therefore its syntax
      has changed. All current alias commands in startup scripts or transcripts will break with this release.
    - `unalias` was deleted since `alias delete` replaced it

## 0.9.4 (August 21, 2018)

- Bug Fixes
    - Fixed bug where `preparse` was not getting called
    - Fixed bug in parsing of multiline commands where matching quote is on another line
- Enhancements
    - Improved implementation of lifecycle hooks to support a plugin
      framework, see `docs/hooks.rst` for details.
    - New dependency on `attrs` third party module
    - Added `matches_sorted` member to support custom sorting of tab completion matches
    - Added [tab_autocomp_dynamic.py](https://github.com/python-cmd2/cmd2/blob/master/examples/tab_autocomp_dynamic.py) example
        - Demonstrates updating the argparse object during init instead of during class construction
- Deprecations
    - Deprecated the following hook methods, see `hooks.rst` for full details:
        - `cmd2.Cmd.preparse()` - equivalent functionality available
          via `cmd2.Cmd.register_postparsing_hook()`
        - `cmd2.Cmd.postparsing_precmd()` - equivalent functionality available
          via `cmd2.Cmd.register_postparsing_hook()`
        - `cmd2.Cmd.postparsing_postcmd()` - equivalent functionality available
          via `cmd2.Cmd.register_postcmd_hook()`

## 0.8.9 (August 20, 2018)

- Bug Fixes
    - Fixed extra slash that could print when tab completing users on Windows

## 0.9.3 (July 12, 2018)

- Bug Fixes
    - Fixed bug when StatementParser `__init__()` was called with `terminators` equal to `None`
    - Fixed bug when `Cmd.onecmd()` was called with a raw `str`
- Enhancements
    - Added `--clear` flag to `history` command that clears both the command and readline history.
- Deletions
    - The `CmdResult` helper class which was _deprecated_ in the previous release has now been deleted
        - It has been replaced by the improved `CommandResult` class

## 0.9.2 (June 28, 2018)

- Bug Fixes
    - Fixed issue where piping and redirecting did not work correctly with paths that had spaces
- Enhancements
    - Added ability to print a header above tab completion suggestions using `completion_header` member
    - Added `pager` and `pager_chop` attributes to the `cmd2.Cmd` class
        - `pager` defaults to **less -RXF** on POSIX and **more** on Windows
        - `pager_chop` defaults to **less -SRXF** on POSIX and **more** on Windows
    - Added `chop` argument to `cmd2.Cmd.ppaged()` method for displaying output using a pager
        - If `chop` is `False`, then `self.pager` is used as the pager
        - Otherwise `self.pager_chop` is used as the pager
    - Greatly improved the [table_display.py](https://github.com/python-cmd2/cmd2/blob/master/examples/table_display.py) example
        - Now uses the new [tableformatter](https://github.com/python-tableformatter/tableformatter) module which looks better than `tabulate`
- Deprecations
    - The `CmdResult` helper class is _deprecated_ and replaced by the improved `CommandResult` class
        - `CommandResult` has the following attributes: **stdout**, **stderr**, and **data**
            - `CmdResult` had attributes of: **out**, **err**, **war**
        - `CmdResult` will be deleted in the next release

## 0.8.8 (June 28, 2018)

- Bug Fixes
    - Prevent crashes that could occur attempting to open a file in non-existent directory or with very long filename
- Enhancements
    - `display_matches` is no longer restricted to delimited strings

## 0.9.1 (May 28, 2018)

- Bug Fixes
    - fix packaging error for 0.8.x versions (yes we had to deploy a new version
      of the 0.9.x series to fix a packaging error with the 0.8.x version)

## 0.9.0 (May 28, 2018)

- Bug Fixes
    - If self.default_to_shell is true, then redirection and piping are now properly passed to the shell. Previously it was truncated.
    - Submenus now call all hooks, it used to just call precmd and postcmd.
- Enhancements
    - Automatic completion of `argparse` arguments via `cmd2.argparse_completer.AutoCompleter`
        - See the [tab_autocompletion.py](https://github.com/python-cmd2/cmd2/blob/master/examples/tab_autocompletion.py) example for a demonstration of how to use this feature
    - `cmd2` no longer depends on the `six` module
    - `cmd2` is now a multi-file Python package instead of a single-file module
    - New pyscript approach that provides a pythonic interface to commands in the cmd2 application.
    - Switch command parsing from pyparsing to custom code which utilizes shlex.
        - The object passed to do*\* methods has changed. It no longer is the pyparsing object, it's a new Statement object, which is a subclass of `str`. The statement object has many attributes which give you access to various components of the parsed input. If you were using anything but the string in your do*\* methods, this change will require you to update your code.
        - `commentGrammars` is no longer supported or available. Comments are C-style or python style.
        - Input redirection no longer supported. Use the load command instead.
        - `multilineCommand` attribute is `now multiline_command`
        - `identchars` is now ignored. The standardlibrary cmd uses those characters to split the first "word" of the input, but cmd2 hasn't used those for a while, and the new parsing logic parses on whitespace, which has the added benefit of full unicode support, unlike cmd or prior versions of cmd2.
        - `set_posix_shlex` function and `POSIX_SHLEX` variable have been removed. Parsing behavior is now always the more forgiving `posix=false`.
        - `set_strip_quotes` function and `STRIP_QUOTES_FOR_NON_POSIX` have been removed. Quotes are stripped from arguments when presented as a list (a la `sys.argv`), and present when arguments are presented as a string (like the string passed to do\_\*).
- Changes
    - `strip_ansi()` and `strip_quotes()` functions have moved to new utils module
    - Several constants moved to new constants module
    - Submenu support has been moved to a new [cmd2-submenu](https://github.com/python-cmd2/cmd2-submenu) plugin. If you use submenus, you will need to update your dependencies and modify your imports.
- Deletions (potentially breaking changes)
    - Deleted all `optparse` code which had previously been deprecated in release 0.8.0
        - The `options` decorator no longer exists
        - All `cmd2` code should be ported to use the new `argparse`-based decorators
        - See the [Argument Processing](http://cmd2.readthedocs.io/en/latest/argument_processing.html) section of the documentation for more information on these decorators
        - Alternatively, see the [argparse_example.py](https://github.com/python-cmd2/cmd2/blob/master/examples/argparse_example.py)
    - Deleted `cmd_with_subs_completer`, `get_subcommands`, and `get_subcommand_completer`
        - Replaced by default AutoCompleter implementation for all commands using argparse
    - Deleted support for old method of calling application commands with `cmd()` and `self`
    - `cmd2.redirector` is no longer supported. Output redirection can only be done with '>' or '>>'
    - Deleted `postparse()` hook since it was redundant with `postparsing_precmd`
- Python 2 no longer supported
    - `cmd2` now supports Python 3.4+
- Known Issues
    - Some developers have noted very slow performance when importing the `cmd2` module. The issue
      it intermittent, and investigation of the root cause is ongoing.

## 0.8.6 (May 27, 2018)

- Bug Fixes
    - Commands using the @with_argparser_and_unknown_args were not correctly recognized when tab completing
    - Fixed issue where completion display function was overwritten when a submenu quits
    - Fixed `AttributeError` on Windows when running a `select` command cause by **pyreadline** not implementing `remove_history_item`
- Enhancements
    - Added warning about **libedit** variant of **readline** not being supported on macOS
    - Added tab completion of alias names in value field of **alias** command
    - Enhanced the `py` console in the following ways
        - Added tab completion of Python identifiers instead of **cmd2** commands
        - Separated the `py` console history from the **cmd2** history

## 0.8.5 (April 15, 2018)

- Bug Fixes

    - Fixed a bug with all argument decorators where the wrapped function wasn't returning a value and thus couldn't cause the cmd2 app to quit

- Enhancements

    - Added support for verbose help with -v where it lists a brief summary of what each command does
    - Added support for categorizing commands into groups within the help menu
        - See the [Grouping Commands](http://cmd2.readthedocs.io/en/latest/argument_processing.html?highlight=verbose#grouping-commands) section of the docs for more info
        - See [help_categories.py](https://github.com/python-cmd2/cmd2/blob/master/examples/help_categories.py) for an example
    - Tab completion of paths now supports ~user user path expansion
    - Simplified implementation of various tab completion functions so they no longer require `ctypes`
    - Expanded documentation of `display_matches` list to clarify its purpose. See cmd2.py for this documentation.
    - Adding opening quote to tab completion if any of the completion suggestions have a space.

- **Python 2 EOL notice**
    - This is the last release where new features will be added to `cmd2` for Python 2.7
    - The 0.9.0 release of `cmd2` will support Python 3.4+ only
    - Additional 0.8.x releases may be created to supply bug fixes for Python 2.7 up until August 31, 2018
    - After August 31, 2018 not even bug fixes will be provided for Python 2.7

## 0.8.4 (April 10, 2018)

- Bug Fixes
    - Fixed conditional dependency issue in setup.py that was in 0.8.3.

## 0.8.3 (April 09, 2018)

- Bug Fixes

    - Fixed `help` command not calling functions for help topics
    - Fixed not being able to use quoted paths when redirecting with `<` and `>`

- Enhancements

    - Tab completion has been overhauled and now supports completion of strings with quotes and spaces.
    - Tab completion will automatically add an opening quote if a string with a space is completed.
    - Added `delimiter_complete` function for tab completing delimited strings
    - Added more control over tab completion behavior including the following flags. The use of these flags is documented in cmd2.py
        - `allow_appended_space`
        - `allow_closing_quote`
    - Due to the tab completion changes, non-Windows platforms now depend on [wcwidth](https://pypi.python.org/pypi/wcwidth).
    - An alias name can now match a command name.
    - An alias can now resolve to another alias.

- Attribute Changes (Breaks backward compatibility)
    - `exclude_from_help` is now called `hidden_commands` since these commands are hidden from things other than help, including tab completion
        - This list also no longer takes the function names of commands (`do_history`), but instead uses the command names themselves (`history`)
    - `excludeFromHistory` is now called `exclude_from_history`
    - `cmd_with_subs_completer()` no longer takes an argument called `base`. Adding tab completion to subcommands has been simplified to declaring it in the
      subcommand parser's default settings. This easily allows arbitrary completers like path_complete to be used.
      See [subcommands.py](https://github.com/python-cmd2/cmd2/blob/master/examples/subcommands.py) for an example of how to use
      tab completion in subcommands. In addition, the docstring for `cmd_with_subs_completer()` offers more details.

## 0.8.2 (March 21, 2018)

- Bug Fixes
    - Fixed a bug in tab completion of command names within sub-menus
    - Fixed a bug when using persistent readline history in Python 2.7
    - Fixed a bug where the `AddSubmenu` decorator didn't work with a default value for `shared_attributes`
    - Added a check to `ppaged()` to only use a pager when running in a real fully functional terminal
- Enhancements
    - Added [quit_on_sigint](http://cmd2.readthedocs.io/en/latest/settingchanges.html#quit-on-sigint) attribute to enable canceling current line instead of quitting when Ctrl+C is typed
    - Added possibility of having readline history preservation in a SubMenu
    - Added [table_display.py](https://github.com/python-cmd2/cmd2/blob/master/examples/table_display.py) example to demonstrate how to display tabular data
    - Added command aliasing with `alias` and `unalias` commands
    - Added the ability to load an initialization script at startup
        - See [alias_startup.py](https://github.com/python-cmd2/cmd2/blob/master/examples/alias_startup.py) for an example
    - Added a default SIGINT handler which terminates any open pipe subprocesses and re-raises a KeyboardInterrupt
    - For macOS, will load the `gnureadline` module if available and `readline` if not

## 0.8.1 (March 9, 2018)

- Bug Fixes
    - Fixed a bug if a non-existent **do\_\*** method was added to the `exclude_from_help` list
    - Fixed a bug in a unit test which would fail if your home directory was empty on a Linux system
    - Fixed outdated help text for the **edit** command
    - Fixed outdated [remove_unused.py](https://github.com/python-cmd2/cmd2/blob/master/examples/remove_unused.py)
- Enhancements
    - Added support for sub-menus.
        - See [submenus.py](https://github.com/python-cmd2/cmd2/blob/master/examples/submenus.py) for an example of how to use it
    - Added option for persistent readline history
        - See [persistent_history.py](https://github.com/python-cmd2/cmd2/blob/master/examples/persistent_history.py) for an example
        - See the [Searchable command history](http://cmd2.readthedocs.io/en/latest/freefeatures.html#searchable-command-history) section of the documentation for more info
    - Improved PyPI packaging by including unit tests and examples in the tarball
    - Improved documentation to make it more obvious that **poutput()** should be used instead of **print()**
    - `exclude_from_help` and `excludeFromHistory` are now instance instead of class attributes
    - Added flag and index based tab completion helper functions
        - See [tab_completion.py](https://github.com/python-cmd2/cmd2/blob/master/examples/tab_completion.py)
    - Added support for displaying output which won't fit on the screen via a pager using `ppaged()`
        - See [paged_output.py](https://github.com/python-cmd2/cmd2/blob/master/examples/paged_output.py)
- Attributes Removed (**can cause breaking changes**)
    - `abbrev` - Removed support for abbreviated commands
        - Good tab completion makes this unnecessary and its presence could cause harmful unintended actions
    - `case_insensitive` - Removed support for case-insensitive command parsing
        - Its presence wasn't very helpful and could cause harmful unintended actions

## 0.8.0 (February 1, 2018)

- Bug Fixes
    - Fixed unit tests on Python 3.7 due to changes in how re.escape() behaves in Python 3.7
    - Fixed a bug where unknown commands were getting saved in the history
- Enhancements
    - Three new decorators for **do\_\*** commands to make argument parsing easier
        - **with_argument_list** decorator to change argument type from str to List[str]
            - **do\_\*** commands get a single argument which is a list of strings, as pre-parsed by shlex.split()
        - **with_arparser** decorator for strict argparse-based argument parsing of command arguments
            - **do\_\*** commands get a single argument which is the output of argparse.parse_args()
        - **with_argparser_and_unknown_args** decorator for argparse-based argument parsing, but allows unknown args
            - **do\_\*** commands get two arguments, the output of argparse.parse_known_args()
    - See the [Argument Processing](http://cmd2.readthedocs.io/en/latest/argument_processing.html) section of the documentation for more information on these decorators
        - Alternatively, see the [argparse_example.py](https://github.com/python-cmd2/cmd2/blob/master/examples/argparse_example.py)
          and [arg_print.py](https://github.com/python-cmd2/cmd2/blob/master/examples/arg_print.py) examples
    - Added support for Argparse subcommands when using the **with_argument_parser** or **with_argparser_and_unknown_args** decorators
        - See [subcommands.py](https://github.com/python-cmd2/cmd2/blob/master/examples/subcommands.py) for an example of how to use subcommands
        - Tab completion of subcommand names is automatically supported
    - The **\_\_relative_load** command is now hidden from the help menu by default
        - This command is not intended to be called from the command line, only from within scripts
    - The **set** command now has an additional **-a/--all** option to also display read-only settings
    - The **history** command can now run, edit, and save prior commands, in addition to displaying prior commands.
    - The **history** command can now automatically generate a transcript file for regression testing
        - This makes creating regression tests for your `cmd2` application trivial
- Commands Removed
    - The **cmdenvironment** has been removed and its functionality incorporated into the **-a/--all** argument to **set**
    - The **show** command has been removed. Its functionality has always existing within **set** and continues to do so
    - The **save** command has been removed. The capability to save commands is now part of the **history** command.
    - The **run** command has been removed. The capability to run prior commands is now part of the **history** command.
- Other changes
    - The **edit** command no longer allows you to edit prior commands. The capability to edit prior commands is now part of the **history** command. The **edit** command still allows you to edit arbitrary files.
    - the **autorun_on_edit** setting has been removed.
    - For Python 3.4 and earlier, `cmd2` now has an additional dependency on the `contextlib2` module
- Deprecations
    - The old **options** decorator for optparse-based argument parsing is now _deprecated_
        - The old decorator is still present for now, but will be removed in a future release
        - `cmd2` no longer includes **optparse.make_option**, so if your app needs it import directly from optparse

## 0.7.9 (January 4, 2018)

- Bug Fixes
    - Fixed a couple broken examples
- Enhancements
    - Improved documentation for modifying shortcuts (command aliases)
    - Made `pyreadline` a dependency on Windows to ensure tab completion works
- Other changes
    - Abandoned official support for Python 3.3. It should still work, just don't have an easy way to test it anymore.

## 0.7.8 (November 8, 2017)

- Bug Fixes
    - Fixed `poutput()` so it can print an integer zero and other **falsy** things
    - Fixed a bug which was causing autodoc to fail for building docs on Readthedocs
    - Fixed bug due to `pyperclip` dependency radically changing its project structure in latest version
- Enhancements
    - Improved documentation for user-settable environment parameters
    - Improved documentation for overriding the default supported comment styles
    - Added `runcmds_plus_hooks()` method to run multiple commands w/o a cmdloop

## 0.7.7 (August 25, 2017)

- Bug Fixes
    - Added workaround for bug which occurs in Python 2.7 on Linux when `pygtk` is installed
    - `pfeedback()` now honors feedback_to_output setting and won't redirect when it is `False`
    - For `edit` command, both **editor** and **filename** can now have spaces in the name/path
    - Fixed a bug which occurred when stdin was a pipe instead of a tty due to input redirection
- Enhancements
    - `feedback_to_output` now defaults to `False` so info like command timing won't redirect
    - Transcript regular expressions now have predictable, tested, and documented behavior
        - This makes a breaking change to the format and expectations of transcript testing
        - The prior behavior removed whitespace before making the comparison, now whitespace must match exactly
        - Prior version did not allow regexes with whitespace, new version allows any regex
    - Improved display for `load` command and input redirection when **echo** is `True`

## 0.7.6 (August 11, 2017)

- Bug Fixes
    - Case-sensitive command parsing was completely broken and has been fixed
    - `<Ctrl>+d` now properly quits when case-sensitive command parsing is enabled
    - Fixed some pyperclip clipboard interaction bugs on Linux
    - Fixed some timing bugs when running unit tests in parallel by using monkeypatch
- Enhancements
    - Enhanced tab completion of cmd2 command names to support case-insensitive completion
    - Added an example showing how to remove unused commands
    - Improved how transcript testing handles prompts with ANSI escape codes by stripping them
    - Greatly improved implementation for how command output gets piped to a shell command

## 0.7.5 (July 8, 2017)

- Bug Fixes
    - `case_insensitive` is no longer a runtime-settable parameter, but it was still listed as such
    - Fixed a recursive loop bug when abbreviated commands are enabled and it could get stuck in the editor forever
        - Added additional command abbreviations to the "exclude from history" list
    - Fixed argparse_example.py and pirate.py examples and transcript_regex.txt transcript
    - Fixed a bug in a unit test which occurred under unusual circumstances
- Enhancements
    - Organized all attributes used to configure the ParserManager into a single location
    - Set the default value of `abbrev` to `False` (which controls whether or not abbreviated commands are allowed)
        - With good tab completion of command names, using abbreviated commands isn't particularly useful
        - And it can create complications if you are't careful
    - Improved implementation of `load` to use command queue instead of nested inner loop

## 0.7.4 (July 3, 2017)

- Bug fixes
    - Fixed a couple bugs in interacting with pastebuffer/clipboard on macOS and Linux
    - Fixed a couple bugs in edit and save commands if called when history is empty
    - Ability to pipe `cmd2` command output to a shell command is now more reliable, particularly on Windows
    - Fixed a bug in `pyscript` command on Windows related to `\` being interpreted as an escape
- Enhancements
    - Ensure that path and shell command tab completion results are alphabetically sorted
    - Removed feature for load command to load scripts from URLS
        - It didn't work, there were no unit tests, and it felt out of place
    - Removed presence of a default file name and default file extension
        - These also strongly felt out of place
        - `load` and `_relative_load` now require a file path
        - `edit` and `save` now use a temporary file if a file path isn't provided
    - `load` command has better error checking and reporting
    - Clipboard copy and paste functionality is now handled by the **pyperclip** module
    - `shell` command now supports redirection and piping of output
    - Added a lot of unit tests
- Other changes
    - Removed pause command
    - Added a dependency on the **pyperclip** module

## 0.7.3 (June 23, 2017)

- Bug fixes
    - Fixed a bug in displaying a span of history items when only an end index is supplied
    - Fixed a bug which caused transcript test failures to display twice
- Enhancements
    - Added the ability to exclude commands from the help menu (**eof** included by default)
    - Redundant **list** command removed and features merged into **history** command
    - Added **pyscript** command which supports tab completion and running Python scripts with arguments
    - Improved tab completion of file system paths, command names, and shell commands
        - Thanks to Kevin Van Brunt for all of the help with debugging and testing this
    - Changed default value of USE_ARG_LIST to True - this affects the beavhior of all **@options** commands
        - **WARNING**: This breaks backwards compatibility, to restore backwards compatibility, add this to the \***\*init**()\*\* method in your custom class derived from cmd2.Cmd:
            - cmd2.set_use_arg_list(False)
        - This change improves argument parsing for all new applications
    - Refactored code to encapsulate most of the pyparsing logic into a ParserManager class

## 0.7.2 (May 22, 2017)

- Added a MANIFEST.ini file to make sure a few extra files get included in the PyPI source distribution

## 0.7.1 (May 22, 2017)

- Bug fixes
    - `-` wasn't being treated as a legal character
    - The allow_cli_args attribute wasn't properly disabling parsing of args at invocation when False
    - py command wasn't allowing scripts which used _cmd_ function prior to entering an interactive Python session
    - Don't throw exception when piping output to a shell command
    - Transcript testing now properly calls `preloop` before and `postloop` after
    - Fixed readline bug related to ANSI color escape codes in the prompt
- Added CONTRIBUTING.md and CODE_OF_CONDUCT.md files
- Added unicode parsing unit tests and listed unicode support as a feature when using Python 3
- Added more examples and improved documentation
    - Example for how use cmd2 in a way where it doesn't own the main loop so it can integrate with external event loops
    - Example for how to use argparse for parsing command-line args at invocation
    - Example for how to use the **py** command to run Python scripts which use conditional control flow
    - Example of how to use regular expressions in a transcript test
- Added CmdResult namedtumple for returning and storing results
- Added local file system path completion for `edit`, `load`, `save`, and `shell` commands
- Add shell command completion for `shell` command or `!` shortcut
- Abbreviated multiline commands are no longer allowed (they never worked correctly anyways)

## 0.7.0 (February 23, 2017)

- Refactored to use six module for a unified codebase which supports both Python 2 and Python 3
- Stabilized on all platforms (Windows, Mac, Linux) and all supported Python versions (2.7, 3.3, 3.4, 3.5, 3.6, PyPy)
- Added lots of unit tests and fixed a number of bugs
- Improved documentation and moved it to cmd2.readthedocs.io

## 0.6.9 (October 3, 2016)

- Support Python 3 input()
- Fix subprocess.mswindows bug
- Add Python3.6 support
- Drop distutils from setup.py

## 0.6.8 (December 9, 2014)

- better editor checking (by Ian Cordascu)

## 0.6.6.1 (August 14, 2013)

- No changes to code trunk. Generated sdist from Python 2.7 to avoid 2to3 changes being applied to source. (Issue https://bitbucket.org/catherinedevlin/cmd2/issue/6/packaging-bug)

## 0.6.6 (August 6, 2013)

- Added fix by bitbucket.org/desaintmartin to silence the editor check. bitbucket.org/catherinedevlin/cmd2/issue/1/silent-editor-check

## 0.6.5.1 (March 18, 2013)

- Bugfix for setup.py version check for Python 2.6, contributed by Tomaz Muraus (https://bitbucket.org/kami)

## 0.6.5 (February 29, 2013)

- Belatedly began a NEWS.txt
- Changed pyparsing requirement for compatibility with Python version (2 vs 3)<|MERGE_RESOLUTION|>--- conflicted
+++ resolved
@@ -1,21 +1,20 @@
-<<<<<<< HEAD
 ## 3.0.0 (TBD)
-* Breaking Changes
-  * `cmd2` 3.x supports Python 3.9+ (removed support for Python 3.8)
-  * Removed macros
-* Enhancements
-  * Simplified the process to set a custom parser for `cmd2's` built-in commands.
-    See [custom_parser.py](https://github.com/python-cmd2/cmd2/blob/master/examples/custom_parser.py)
-    example for more details.
-  * Integrated `rich-argparse` with `Cmd2HelpFormatter`.
-    * Added `RawDescriptionCmd2HelpFormatter`, `RawTextCmd2HelpFormatter`, `ArgumentDefaultsCmd2HelpFormatter`,
-      and `MetavarTypeCmd2HelpFormatter` and they all use `rich-argparse`.
-=======
+
+- Breaking Changes
+    - `cmd2` 3.x supports Python 3.9+ (removed support for Python 3.8)
+    - Removed macros
+- Enhancements
+    - Simplified the process to set a custom parser for `cmd2's` built-in commands.
+      See [custom_parser.py](https://github.com/python-cmd2/cmd2/blob/master/examples/custom_parser.py)
+      example for more details.
+    - Integrated `rich-argparse` with `Cmd2HelpFormatter`.
+        - Added `RawDescriptionCmd2HelpFormatter`, `RawTextCmd2HelpFormatter`, `ArgumentDefaultsCmd2HelpFormatter`,
+          and `MetavarTypeCmd2HelpFormatter` and they all use `rich-argparse`.
+
 ## 2.5.9 (TBD)
 
 - Bug Fixes
     - Fixed 'index out of range' error when passing no arguments to an argparse-based command function.
->>>>>>> e3c9b597
 
 ## 2.5.8 (December 17, 2024)
 
