--- conflicted
+++ resolved
@@ -1,16 +1,14 @@
-<<<<<<< HEAD
-## 0.8.4 (TBD, 2018)
+## 0.8.5 (TBD, 2018)
 * Deletions (potentially breaking changes)
     * Deleted all ``optparse`` code which had previously been deprecated in release 0.8.0
         * The ``options`` decorator no longer exists
         * All ``cmd2`` code should be ported to use the new ``argparse``-based decorators
         * See the [Argument Processing](http://cmd2.readthedocs.io/en/latest/argument_processing.html) section of the documentation for more information on these decorators
         * Alternatively, see the [argparse_example.py](https://github.com/python-cmd2/cmd2/blob/master/examples/argparse_example.py)
-=======
+        
 ## 0.8.4 (April 10, 2018)
 * Bug Fixes
     * Fixed conditional dependency issue in setup.py that was in 0.8.3.
->>>>>>> 322a7c2c
 
 ## 0.8.3 (April 09, 2018)
 * Bug Fixes
