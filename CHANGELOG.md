<<<<<<< HEAD
## 3.0.0 (TBD)

- Breaking Changes
    - `cmd2` 3.x supports Python 3.9+ (removed support for Python 3.8)
    - Removed macros
- Enhancements
    - Simplified the process to set a custom parser for `cmd2's` built-in commands.
      See [custom_parser.py](https://github.com/python-cmd2/cmd2/blob/master/examples/custom_parser.py)
      example for more details.
    - Integrated `rich-argparse` with `Cmd2HelpFormatter`.
        - Added `RawDescriptionCmd2HelpFormatter`, `RawTextCmd2HelpFormatter`, `ArgumentDefaultsCmd2HelpFormatter`,
          and `MetavarTypeCmd2HelpFormatter` and they all use `rich-argparse`.
=======
## 2.5.11 (January 25, 2025)

- Bug Fixes
    - Fixed duplicated parameter tables in API documentation.

## 2.5.10 (January 25, 2025)

- Bug Fixes
    - Fixed docstring style for MkDocs API documentation so parameters are displayed properly.
>>>>>>> 7db5f112

## 2.5.9 (January 17, 2025)

- Bug Fixes
    - Fixed 'index out of range' error when passing no arguments to an argparse-based command function.

## 2.5.8 (December 17, 2024)

- Bug Fixes
    - Rolled back undocumented changes to printing functions introduced in 2.5.0.

## 2.5.7 (November 22, 2024)

- Bug Fixes
    - Fixed issue where argument parsers for overridden commands were not being created.
    - Fixed issue where `Cmd.ppaged()` was not writing to the passed in destination.

## 2.5.6 (November 14, 2024)

- Bug Fixes
    - Fixed type hint for `with_default_category` decorator which caused type checkers to mistype
      a subclass of `CommandSet` as a plain `CommandSet`.

## 2.5.5 (November 13, 2024)

- Bug Fixes
    - Fixed type hints for passing a class method to `with_argparser` and `as_subcommand_to`.
    - Fixed issue where `set` command was not always printing a settable's current value.

## 2.5.4 (November 6, 2024)

- Bug Fixes
    - Fixed `ZeroDivisionError` in `async_alert()` when `shutil.get_terminal_size().columns` is 0.

## 2.5.3 (November 5, 2024)

- Enhancements
    - Changed `CommandSet._cmd` to a read-only property which never returns `None` because it
      is meant to be called after the `CommandSet` is registered. This addresses type checker
      errors that occurred if `CommandSet._cmd` wasn't cast or checked if `None` before use.

## 2.5.2 (November 3, 2024)

- Bug Fixes
    - Fixed default `pytest` execution when not using cmd2's custom `invoke` command via `inv pytest`

## 2.5.1 (November 2, 2024)

- Bug Fixes
    - Fixed readline bug when using `ipy` command with `gnureadline` and Python 3.13

## 2.5.0 (October 23, 2024)

- Breaking Change
    - `cmd2` 2.5 supports Python 3.8+ (removed support for Python 3.6 and 3.7)
- Bug Fixes
    - Fixed issue where persistent history file was not saved upon SIGHUP and SIGTERM signals.
    - Multiline commands are no longer fragmented in up-arrow history.
    - Fixed bug where `async_alert()` overwrites readline's incremental and non-incremental search prompts.
        - This fix introduces behavior where an updated prompt won't display after an aborted search
          until a user presses Enter. See [async_printing.py](https://github.com/python-cmd2/cmd2/blob/master/examples/async_printing.py)
          example for how to handle this case using `Cmd.need_prompt_refresh()` and `Cmd.async_refresh_prompt()`.
- Enhancements
    - Removed dependency on `attrs` and replaced with [dataclasses](https://docs.python.org/3/library/dataclasses.html)
    - add `allow_clipboard` initialization parameter and attribute to disable ability to
      add output to the operating system clipboard
    - Updated unit tests to be Python 3.13 compliant.
    - Fall back to bz2 compression of history file when lzma is not installed.
    - Added settable called `scripts_add_to_history` which determines whether scripts and pyscripts
      add commands to history.
- Deletions (potentially breaking changes)
    - Removed `apply_style` from `Cmd.pwarning()`.

## 2.4.3 (January 27, 2023)

- Bug Fixes
    - Fixed ValueError caused when passing `Cmd.columnize()` strings wider than `display_width`.
- Enhancements
    - Renamed `utils.str_to_bool()` -> `utils.to_bool()`.
    - Enhanced `utils.to_bool()` so that it accepts and converts `bool`, `int`, and `float` in addition to `str`.

## 2.4.2 (July 13, 2022)

- Enhancements
    - Updated argparse decorator to remove annotations when the docstring is used for a command's help text.
    - Updated unit test to be Python 3.11 compliant.

## 2.4.1 (April 13, 2022)

- Bug Fixes
    - Fixed value for `ansi.Bg.YELLOW`.
    - Fixed unit tests for `ansi.allow_style`.
- Enhancements
    - `async_alert()` raises a `RuntimeError` if called from the main thread.

## 2.4.0 (February 22, 2022)

- Bug Fixes
    - Fixed issue in `ansi.async_alert_str()` which would raise `IndexError` if prompt was blank.
    - Fixed issue where tab completion was quoting argparse flags in some cases.
- Enhancements
    - Added broader exception handling when enabling clipboard functionality via `pyperclip`.
    - Added `PassThroughException` to `__init__.py` imports.
    - cmd2 now uses pyreadline3 when running any version of Python on Windows
    - Improved memory usage in certain use cases of tables (e.g. nested colored tables)
- Deletions (potentially breaking changes)
    - Deleted `cmd2.fg` and `cmd2.bg` which were deprecated in 2.3.0. Use `cmd2.Fg` and `cmd2.Bg` instead.

## 2.3.3 (November 29, 2021)

- Enhancements
    - Added clearer exception handling to `BorderedTable` and `SimpleTable`.

## 2.3.2 (November 22, 2021)

- Bug Fixes
    - Fixed issue where a `ns_provider` could be passed `None` instead of its correct `cmd2.Cmd` or `CommandSet` value.

## 2.3.1 (November 18, 2021)

- Bug Fixes
    - Fixed issue introduced in 2.3.0 with `AlternatingTable`, `BorderedTable`, and `SimpleTable` that caused
      header alignment settings to be overridden by data alignment settings.
- Enhancements
    - `CompletionItems` now saves the original object from which it creates a string.
    - Using `CompletionItems` as argparse choices is fully supported. `cmd2` patched `argparse` to compare input to
      the original value instead of the `CompletionItems` instance.
    - `ArgparseCompleter` now does the following if a list of `CompletionItems` was created with numerical types:
        - Sorts completion hints numerically
        - Right-aligns the left-most column in completion hint table

## 2.3.0 (November 11, 2021)

- Bug Fixes
    - Fixed `AttributeError` in `rl_get_prompt()` when prompt is `None`.
    - Fixed bug where using choices on a Settable didn't verify that a valid choice had been entered.
    - Fixed bug introduced in cmd2 2.0.0 in which `select()` converts return values to strings. It should never
      have converted return values.
- Enhancements
    - Added settings to Column class which prevent a table from overriding existing styles in header
      and/or data text. This allows for things like nesting an AlternatingTable in another AlternatingTable.
    - AlternatingTable no longer automatically applies background color to borders. This was done to improve
      appearance since the background color extended beyond the borders of the table.
    - Added ability to colorize all aspects of `AlternatingTable`, `BorderedTable`, and `SimpleTable`.
    - Added support for 8-bit/256-colors with the `cmd2.EightBitFg` and `cmd2.EightBitBg` classes.
    - Added support for 24-bit/RGB colors with the `cmd2.RgbFg` and `cmd2.RgbBg` classes.
    - Removed dependency on colorama.
    - Changed type of `ansi.allow_style` from a string to an `ansi.AllowStyle` Enum class.
- Deprecations
    - Deprecated `cmd2.fg`. Use `cmd2.Fg` instead.
    - Deprecated `cmd2.bg`. Use `cmd2.Bg` instead.
- Breaking Changes
    - To support the color upgrade, all cmd2 colors now inherit from either `ansi.FgColor` or `ansi.BgColor`.
      Therefore, `ansi.style()` no longer accepts colors as strings.

## 2.2.0 (September 14, 2021)

- Bug Fixes
    - Fixed extra space appended to each alias by "alias list" command
- Enhancements
    - New function `set_default_ap_completer_type()` allows developer to extend and modify the
      behavior of `ArgparseCompleter`.
    - Added `ArgumentParser.get_ap_completer_type()` and `ArgumentParser.set_ap_completer_type()`. These
      methods allow developers to enable custom tab completion behavior for a given parser by using a custom
      `ArgparseCompleter`-based class.
    - Added `ap_completer_type` keyword arg to `Cmd2ArgumentParser.__init__()` which saves a call
      to `set_ap_completer_type()`. This keyword will also work with `add_parser()` when creating subcommands
      if the base command's parser is a `Cmd2ArgumentParser`.
    - New function `register_argparse_argument_parameter()` allows developers to specify custom
      parameters to be passed to the argparse parser's `add_argument()` method. These parameters will
      become accessible in the resulting argparse Action object when modifying `ArgparseCompleter` behavior.
    - Using `SimpleTable` in the output for the following commands to improve appearance.
        - help
        - set (command and tab completion of Settables)
        - alias tab completion
        - macro tab completion
    - Tab completion of `CompletionItems` now includes divider row comprised of `Cmd.ruler` character.
    - Removed `--verbose` flag from set command since descriptions always show now.
    - All cmd2 built-in commands now populate `self.last_result`.
    - Argparse tab completer will complete remaining flag names if there are no more positionals to complete.
    - Updated `async_alert()` to account for `self.prompt` not matching Readline's current prompt.
- Deletions (potentially breaking changes)
    - Deleted `set_choices_provider()` and `set_completer()` which were deprecated in 2.1.2
- Breaking Changes
    - Renamed `set_default_argument_parser()` to `set_default_argument_parser_type()`

## 2.1.2 (July 5, 2021)

- Enhancements
    - Added the following accessor methods for cmd2-specific attributes to the `argparse.Action` class
        - `get_choices_callable()`
        - `set_choices_provider()`
        - `set_completer()`
        - `get_descriptive_header()`
        - `set_descriptive_header()`
        - `get_nargs_range()`
        - `set_nargs_range()`
        - `get_suppress_tab_hint()`
        - `set_suppress_tab_hint()`
- Deprecations
    - Now that `set_choices_provider()` and `set_completer()` have been added as methods to the
      `argparse.Action` class, the standalone functions of the same name will be removed in version
      2.2.0. To update to the new convention, do the following:
        - Change `set_choices_provider(action, provider)` to `action.set_choices_provider(provider)`
        - Change `set_completer(action, completer)` to `action.set_completer(completer)`

## 2.1.1 (June 17, 2021)

- Bug Fixes
    - Fixed handling of argparse's default options group name which was changed in Python 3.10
- Enhancements
    - Restored `plugins` and `tests_isolated` directories to tarball published to PyPI for `cmd2` release

## 2.1.0 (June 14, 2021)

- Enhancements
    - Converted persistent history files from pickle to compressed JSON

## 2.0.1 (June 7, 2021)

- Bug Fixes
    - Exclude `plugins` and `tests_isolated` directories from tarball published to PyPI for `cmd2` release

## 2.0.0 (June 6, 2021)

- Bug Fixes
    - Fixed issue where history indexes could get repeated
    - Fixed issue where TableCreator was tossing blank last line
    - Corrected help text for alias command
- Breaking Changes
    - `cmd2` 2.0 supports Python 3.6+ (removed support for Python 3.5)
    - Argparse Completion / Settables
        - Replaced `choices_function` / `choices_method` with `choices_provider`.
        - Replaced `completer_function` / `completer_method` with `completer`.
        - ArgparseCompleter now always passes `cmd2.Cmd` or `CommandSet` instance as the first positional
          argument to choices_provider and completer functions.
    - Moved `basic_complete` from utils into `cmd2.Cmd` class.
    - Moved `CompletionError` to exceptions.py
    - `Namespace.__statement__` has been removed. Use `Namespace.cmd2_statement.get()` instead.
    - Removed `--silent` flag from `alias/macro create` since startup scripts can be run silently.
    - Removed `--with_silent` flag from `alias/macro list` since startup scripts can be run silently.
    - Removed `with_argparser_and_unknown_args` since it was deprecated in 1.3.0.
    - Renamed `silent_startup_script` to `silence_startup_script` for clarity.
    - Replaced `cmd2.Cmd.completion_header` with `cmd2.Cmd.formatted_completions`. See Enhancements
      for description of this new class member.
    - Settables now have new initialization parameters. It is now a required parameter to supply the reference to the
      object that holds the settable attribute. `cmd2.Cmd.settables` is no longer a public dict attribute - it is now a
      property that aggregates all Settables across all registered CommandSets.
    - Failed transcript testing now sets self.exit_code to 1 instead of -1.
    - Renamed `use_ipython` keyword parameter of `cmd2.Cmd.__init__()` to `include_ipy`.
    - `py` command is only enabled if `include_py` parameter is `True`. See Enhancements for a description
      of this parameter.
    - Removed ability to run Python commands from the command line with `py`. Now `py` takes no arguments
      and just opens an interactive Python shell.
    - Changed default behavior of `runcmds_plus_hooks()` to not stop when Ctrl-C is pressed and instead
      run the next command in its list.
    - Removed `cmd2.Cmd.quit_on_sigint` flag, which when `True`, quit the application when Ctrl-C was pressed at the prompt.
    - The history bug fix resulted in structure changes to the classes in `cmd2.history`. Therefore, persistent history
      files created with versions older than 2.0.0 are not compatible.
- Enhancements
    - Added support for custom tab completion and up-arrow input history to `cmd2.Cmd2.read_input`.
      See [read_input.py](https://github.com/python-cmd2/cmd2/blob/master/examples/read_input.py)
      for an example.
    - Added `cmd2.exceptions.PassThroughException` to raise unhandled command exceptions instead of printing them.
    - Added support for ANSI styles and newlines in tab completion results using `cmd2.Cmd.formatted_completions`.
      `cmd2` provides this capability automatically if you return argparse completion matches as `CompletionItems`.
    - Settables enhancements:
        - Settables may be optionally scoped to a CommandSet. Settables added to CommandSets will appear when a
          CommandSet is registered and disappear when a CommandSet is unregistered. Optionally, scoped Settables
          may have a prepended prefix.
        - Settables now allow changes to be applied to any arbitrary object attribute. It no longer needs to match an
          attribute added to the cmd2 instance itself.
    - Raising `SystemExit` or calling `sys.exit()` in a command or hook function will set `self.exit_code`
      to the exit code used in those calls. It will also result in the command loop stopping.
    - ipy command now includes all of `self.py_locals` in the IPython environment
    - Added `include_py` keyword parameter to `cmd2.Cmd.__init__()`. If `False`, then the `py` command will
      not be available. Defaults to `False`. `run_pyscript` is not affected by this parameter.
    - Made the amount of space between columns in a SimpleTable configurable
    - On POSIX systems, shell commands and processes being piped to are now run in the user's preferred shell
      instead of /bin/sh. The preferred shell is obtained by reading the SHELL environment variable. If that
      doesn't exist or is empty, then /bin/sh is used.
    - Changed `cmd2.Cmd._run_editor()` to the public method `cmd2.Cmd.run_editor()`

## 1.5.0 (January 31, 2021)

- Bug Fixes
    - Fixed bug where setting `always_show_hint=True` did not show a hint when completing `Settables`
    - Fixed bug in editor detection logic on Linux systems that do not have `which`
    - Fixed bug in table creator where column headers with tabs would result in an incorrect width calculation
    - Fixed `FileNotFoundError` which occurred when running `history --clear` and no history file existed.
- Enhancements
    - Added `silent_startup_script` option to `cmd2.Cmd.__init__()`. If `True`, then the startup script's
      output will be suppressed. Anything written to stderr will still display.
    - cmd2 now uses pyreadline3 when running Python 3.8 or greater on Windows
- Notes
    - This is the last release planned to support Python 3.5

## 1.4.0 (November 11, 2020)

- Bug Fixes
    - Fixed tab completion crash on Windows
- Enhancements
    - Changed how multiline doc string help is formatted to match style of other help messages

## 1.3.11 (October 1, 2020)

- Bug Fixes
    - Fixed issue where quoted redirectors and terminators in aliases and macros were not being
      restored when read from a startup script.
    - Fixed issue where instantiating more than one cmd2-based class which uses the `@as_subcommand_to`
      decorator resulted in duplicated help text in the base command the subcommands belong to.

## 1.3.10 (September 17, 2020)

- Enhancements
    - Added user-settable option called `always_show_hint`. If True, then tab completion hints will always
      display even when tab completion suggestions print. Arguments whose help or hint text is suppressed will
      not display hints even when this setting is True.
    - argparse tab completion now groups flag names which run the same action. Optional flags are wrapped
      in brackets like it is done in argparse usage text.
    - default category decorators are now heritable by default and will propagate the category down the
      class hierarchy until overridden. There's a new optional flag to set heritable to false.
    - Added `--silent` flag to `alias/macro create`. If used, then no confirmation message will be printed
      when aliases and macros are created or overwritten.
    - Added `--with_silent` flag to `alias/macro list`. Use this option when saving to a startup script
      that should silently create aliases and macros.
- Bug Fixes
    - Fixed issue where flag names weren't always sorted correctly in argparse tab completion

## 1.3.9 (September 03, 2020)

- Breaking Changes
    - `CommandSet.on_unregister()` is now called as first step in unregistering a `CommandSet` and not
      the last. `CommandSet.on_unregistered()` is now the last step.
- Enhancements
    - Added `CommandSet.on_registered()`. This is called by `cmd2.Cmd` after a `CommandSet` is registered
      and all its commands have been added to the CLI.
    - Added `CommandSet.on_unregistered()`. This is called by `cmd2.Cmd` after a `CommandSet` is unregistered
      and all its commands have been removed from the CLI.

## 1.3.8 (August 28, 2020)

- Bug Fixes
    - Fixed issue where subcommand added with `@as_subcommand_to` decorator did not display help
      when called with `-h/--help`.
- Enhancements
    - `add_help=False` no longer has to be passed to parsers used in `@as_subcommand_to` decorator.
      Only pass this if your subcommand should not have the `-h/--help` help option (as stated in
      argparse documentation).

## 1.3.7 (August 27, 2020)

- Bug Fixes
    - Fixes an issue introduced in 1.3.0 with processing command strings containing terminator/separator
      character(s) that are manually passed to a command that uses argparse.

## 1.3.6 (August 27, 2020)

- Breaking changes
    - The functions cmd2 adds to Namespaces (`get_statement()` and `get_handler()`) are now
      `Cmd2AttributeWrapper` objects named `cmd2_statement` and `cmd2_handler`. This makes it
      easy to filter out which attributes in an `argparse.Namespace` were added by `cmd2`.
- Deprecations
    - `Namespace.__statement__` will be removed in `cmd2` 2.0.0. Use `Namespace.cmd2_statement.get()`
      going forward.

## 1.3.5 (August 25, 2020)

- Bug Fixes
    - Fixed `RecursionError` when printing an `argparse.Namespace` caused by custom attribute cmd2 was adding
- Enhancements
    - Added `get_statement()` function to `argparse.Namespace` which returns `__statement__` attribute

## 1.3.4 (August 20, 2020)

- Bug Fixes
    - Fixed `AttributeError` when `CommandSet` that uses `as_subcommand_to` decorator is loaded during
      `cmd2.Cmd.__init__()`.
- Enhancements
    - Improved exception messages when using mock without `spec=True`.
      See [testing](https://cmd2.readthedocs.io/en/latest/testing.html) documentation for more details on testing
      cmd2-based applications with mock.

## 1.3.3 (August 13, 2020)

- Breaking changes
    - CommandSet command functions (do*, complete*, help\_) will no longer have the cmd2 app
      passed in as the first parameter after `self` since this is already a class member.
    - Renamed `install_command_set()` and `uninstall_command_set()` to `register_command_set()` and
      `unregister_command_set()` for better name consistency.
- Bug Fixes
    - Fixed help formatting bug in `Cmd2ArgumentParser` when `metavar` is a tuple
    - Fixed tab completion bug when using `CompletionItem` on an argument whose `metavar` is a tuple
    - Added explicit testing against python 3.5.2 for Ubuntu 16.04, and 3.5.3 for Debian 9
    - Added fallback definition of typing.Deque (taken from 3.5.4)
    - Removed explicit type hints that fail due to a bug in 3.5.2 favoring comment-based hints instead
    - When passing a ns_provider to an argparse command, will now attempt to resolve the correct
      CommandSet instance for self. If not, it'll fall back and pass in the cmd2 app
- Other
    - Added missing doc-string for new cmd2.Cmd **init** parameters
      introduced by CommandSet enhancement

## 1.3.2 (August 10, 2020)

- Bug Fixes
    - Fixed `prog` value of subcommands added with `as_subcommand_to()` decorator.
    - Fixed missing settings in subcommand parsers created with `as_subcommand_to()` decorator. These settings
      include things like description and epilog text.
    - Fixed issue with CommandSet auto-discovery only searching direct sub-classes
- Enhancements
    - Added functions to fetch registered CommandSets by type and command name

## 1.3.1 (August 6, 2020)

- Bug Fixes
    - Fixed issue determining whether an argparse completer function required a reference to a containing
      CommandSet. Also resolves issues determining the correct CommandSet instance when calling the argparse
      argument completer function. Manifested as a TypeError when using `cmd2.Cmd.path_complete` as a completer
      for an argparse-based command defined in a CommandSet

## 1.3.0 (August 4, 2020)

- Enhancements
    - Added CommandSet - Enables defining a separate loadable module of commands to register/unregister
      with your cmd2 application.
- Other
    - Marked with_argparser_and_unknown_args pending deprecation and consolidated implementation into
      with_argparser

## 1.2.1 (July 14, 2020)

- Bug Fixes
    - Relax minimum version of `importlib-metadata` to >= 1.6.0 when using Python < 3.8

## 1.2.0 (July 13, 2020)

- Bug Fixes
    - Fixed `typing` module compatibility issue with Python 3.5 prior to 3.5.4
- Enhancements
    - Switched to getting version using `importlib.metadata` instead of using `pkg_resources`
        - Improves `cmd2` application launch time on systems that have a lot of Python packages on `sys.path`
        - Added dependency on `importlib_metadata` when running on versions of Python prior to 3.8

## 1.1.0 (June 6, 2020)

- Bug Fixes
    - Fixed issue where subcommand usage text could contain a subcommand alias instead of the actual name
    - Fixed bug in `ArgparseCompleter` where `fill_width` could become negative if `token_width` was large
      relative to the terminal width.
- Enhancements
    - Made `ipy` consistent with `py` in the following ways
        - `ipy` returns whether any of the commands run in it returned True to stop command loop
        - `Cmd.in_pyscript()` returns True while in `ipy`.
        - Starting `ipy` when `Cmd.in_pyscript()` is already True is not allowed.
    - `with_argument_list`, `with_argparser`, and `with_argparser_and_unknown_args` wrappers now pass
      `kwargs` through to their wrapped command function.
    - Added `table_creator` module for creating richly formatted tables. This module is in beta and subject
      to change.
        - See [table_creation](https://cmd2.readthedocs.io/en/latest/features/table_creation.html)
          documentation for an overview.
        - See [table_creation.py](https://github.com/python-cmd2/cmd2/blob/master/examples/table_creation.py)
          for an example.
    - Added the following exceptions to the public API
        - `SkipPostcommandHooks` - Custom exception class for when a command has a failure bad enough to skip
          post command hooks, but not bad enough to print the exception to the user.
        - `Cmd2ArgparseError` - A `SkipPostcommandHooks` exception for when a command fails to parse its arguments.
          Normally argparse raises a `SystemExit` exception in these cases. To avoid stopping the command
          loop, catch the `SystemExit` and raise this instead. If you still need to run post command hooks
          after parsing fails, just return instead of raising an exception.
    - Added explicit handling of `SystemExit`. If a command raises this exception, the command loop will be
      gracefully stopped.

## 1.0.2 (April 06, 2020)

- Bug Fixes
    - Ctrl-C now stops a running text script instead of just the current `run_script` command
- Enhancements
    - `do_shell()` now saves the return code of the command it runs in `self.last_result` for use in pyscripts

## 1.0.1 (March 13, 2020)

- Bug Fixes
    - Fixed issue where postcmd hooks were running after an `argparse` exception in a command.

## 1.0.0 (March 1, 2020)

- Enhancements
    - The documentation at [cmd2.rftd.io](https://cmd2.readthedocs.io) received a major overhaul
- Other
    - Moved [categorize](https://cmd2.readthedocs.io/en/latest/api/utils.html#miscellaneous) utility function from **decorators** module to **utils** module
- Notes
    - Now that the 1.0 release is out, `cmd2` intends to follow [Semantic Versioning](https://semver.org)

## 0.10.1 (February 19, 2020)

- Bug Fixes
    - Corrected issue where the actual new value was not always being printed in do_set. This occurred in cases where
      the typed value differed from what the setter had converted it to.
    - Fixed bug where ANSI style sequences were not correctly handled in `utils.truncate_line()`.
    - Fixed bug where pyscripts could edit `cmd2.Cmd.py_locals` dictionary.
    - Fixed bug where cmd2 set `sys.path[0]` for a pyscript to cmd2's working directory instead of the
      script file's directory.
    - Fixed bug where `sys.path` was not being restored after a pyscript ran.
- Enhancements
    - Renamed set command's `-l/--long` flag to `-v/--verbose` for consistency with help and history commands.
    - Setting the following pyscript variables:
        - `__name__`: **main**
        - `__file__`: script path (as typed, ~ will be expanded)
    - Only tab complete after redirection tokens if redirection is allowed
    - Made `CompletionError` exception available to non-argparse tab completion
    - Added `apply_style` to `CompletionError` initializer. It defaults to True, but can be set to False if
      you don't want the error text to have `ansi.style_error()` applied to it when printed.
- Other
    - Removed undocumented `py run` command since it was replaced by `run_pyscript` a while ago
    - Renamed `AutoCompleter` to `ArgparseCompleter` for clarity
    - Custom `EmptyStatement` exception is no longer part of the documented public API
- Notes
    - This is a beta release leading up to the 1.0.0 release
    - We intend no more breaking changes prior to 1.0.0
        - Just bug fixes, documentation updates, and enhancements

## 0.10.0 (February 7, 2020)

- Enhancements
    - Changed the default help text to make `help -v` more discoverable
    - **set** command now supports tab completion of values
    - Added `add_settable()` and `remove_settable()` convenience methods to update `self.settable` dictionary
    - Added convenience `ansi.fg` and `ansi.bg` enums of foreground and background colors
        - `ansi.style()` `fg` argument can now either be of type `str` or `ansi.fg`
        - `ansi.style()` `bg` argument can now either be of type `str` or `ansi.bg`
        - This supports IDE auto-completion of color names
        - The enums also support
            - `f-strings` and `format()` calls (e.g. `"{}hello{}".format(fg.blue, fg.reset)`)
            - string concatenation (e.g. `fg.blue + "hello" + fg.reset`)
- Breaking changes
    - Renamed `locals_in_py` attribute of `cmd2.Cmd` to `self_in_py`
    - The following public attributes of `cmd2.Cmd` are no longer settable at runtime by default:
        - `continuation_prompt`
        - `self_in_py`
        - `prompt`
    - `self.settable` changed to `self.settables`
        - It is now a Dict[str, Settable] instead of Dict[str, str]
        - setting onchange callbacks have a new method signature and must be added to the
          Settable instance in order to be called
    - Removed `cast()` utility function
    - Removed `ansi.FG_COLORS` and `ansi.BG_COLORS` dictionaries
        - Replaced with `ansi.fg` and `ansi.bg` enums providing similar but improved functionality
- Notes
    - This is an alpha release leading up to the 1.0.0 release
    - We intend no more breaking changes prior to 1.0.0
        - Just bug fixes, documentation updates, and enhancements

## 0.9.25 (January 26, 2020)

- Enhancements
    - Reduced what gets put in package downloadable from PyPI (removed irrelevant CI config files and such)

## 0.9.24 (January 23, 2020)

- Enhancements
    - Flushing stderr when setting the window title and printing alerts for better responsiveness in cases where
      stderr is not unbuffered.
    - Added function to truncate a single line to fit within a given display width. `cmd2.utils.truncate_line`
      supports characters with display widths greater than 1 and ANSI style sequences.
    - Added line truncation support to `cmd2.utils` text alignment functions.
    - Added support for Python 3.9 alpha

## 0.9.23 (January 9, 2020)

- Bug Fixes
    - Fixed bug where startup script containing a single quote in its file name was incorrectly quoted
    - Added missing implicit dependency on `setuptools` due to build with `setuptools_scm`
- Enhancements
    - Added dim text style support via `style()` function and `ansi.INTENSITY_DIM` setting.
- Breaking changes
    - Renamed the following `ansi` members for accuracy in what types of ANSI escape sequences are handled
        - `ansi.allow_ansi` -> `ansi.allow_style`
        - `ansi.ansi_safe_wcswidth()` -> `ansi.style_aware_wcswidth()`
        - `ansi.ansi_aware_write()` -> `ansi.style_aware_write()`
    - Renamed the following `ansi` members for clarification
        - `ansi.BRIGHT` -> `ansi.INTENSITY_BRIGHT`
        - `ansi.NORMAL` -> `ansi.INTENSITY_NORMAL`

## 0.9.22 (December 9, 2019)

- Bug Fixes
    - Fixed bug where a redefined `ansi.style_error` was not being used in all `cmd2` files
- Enhancements
    - Enabled line buffering when redirecting output to a file
    - Added `align_left()`, `align_center()`, and `align_right()` to utils.py. All 3 of these functions support
      ANSI escape sequences and characters with display widths greater than 1. They wrap `align_text()` which
      is also in utils.py.

## 0.9.21 (November 26, 2019)

- Bug Fixes
    - Fixed bug where pipe processes were not being stopped by Ctrl-C
    - Added exception handling to account for non-standard Python environments in which readline is not loaded
      dynamically from a shared library file
- Enhancements
    - Added `read_input()` function that is used to read from stdin. Unlike the Python built-in `input()`, it also has
      an argument to disable tab completion while input is being entered.
    - Added capability to override the argument parser class used by cmd2 built-in commands. See override_parser.py
      example for more details.
    - Added `end` argument to `pfeedback()` to be consistent with the other print functions like `poutput()`.
    - Added `apply_style` to `pwarning()`.
- Breaking changes
    - For consistency between all the print functions:
        - Made `end` and `chop` keyword-only arguments of `ppaged()`
        - `end` is always added to message in `ppaged()`

## 0.9.20 (November 12, 2019)

- Bug Fixes
    - Fixed bug where setting `use_ipython` to False removed ipy command from the entire `cmd2.Cmd` class instead of
      just the instance being created
    - Fix bug where cmd2 ran 'stty sane' command when stdin was not a terminal
- Enhancements
    - Send all startup script paths to run_script. Previously we didn't do this if the file was empty, but that
      showed no record of the run_script command in history.
    - Made it easier for developers to override `edit` command by having `do_history` no longer call `do_edit`. This
      also removes the need to exclude `edit` command from history list.
    - It is no longer necessary to set the `prog` attribute of an argparser with subcommands. cmd2 now automatically
      sets the prog value of it and all its subparsers so that all usage statements contain the top level command name
      and not sys.argv[0].
- Breaking changes
    - Some constants were moved from cmd2.py to constants.py
    - cmd2 command decorators were moved to decorators.py. If you were importing them via cmd2's \_\_init\_\_.py, then
      there will be no issues.

## 0.9.19 (October 14, 2019)

- Bug Fixes
    - Fixed `ValueError` exception which could occur when an old format persistent history file is loaded with new `cmd2`
- Enhancements
    - Improved displaying multiline CompletionErrors by indenting all lines

## 0.9.18 (October 1, 2019)

- Bug Fixes
    - Fixed bug introduced in 0.9.17 where help functions for hidden and disabled commands were not being filtered
      out as help topics
- Enhancements
    - `AutoCompleter` now handles argparse's mutually exclusive groups. It will not tab complete flag names or positionals
      for already completed groups. It also will print an error if you try tab completing a flag's value if the flag
      belongs to a completed group.
    - `AutoCompleter` now uses the passed-in parser's help formatter to generate hint text. This gives help and
      hint text for an argument consistent formatting.

## 0.9.17 (September 23, 2019)

- Bug Fixes
    - Fixed a bug when using WSL when all Windows paths have been removed from $PATH
    - Fixed a bug when running a cmd2 application on Linux without Gtk libraries installed
- Enhancements
    - No longer treating empty text scripts as an error condition
    - Allow dynamically extending a `cmd2.Cmd` object instance with a `do_xxx` method at runtime
    - Choices/Completer functions can now be passed a dictionary that maps command-line tokens to their
      argparse argument. This is helpful when one argument determines what is tab completed for another argument.
      If these functions have an argument called `arg_tokens`, then AutoCompleter will automatically pass this
      dictionary to them.
    - Added CompletionError class that can be raised during argparse-based tab completion and printed to the user
    - Added the following convenience methods
        - `Cmd.in_script()` - return whether a text script is running
        - `Cmd.in_pyscript()` - return whether a pyscript is running

## 0.9.16 (August 7, 2019)

- Bug Fixes
    - Fixed inconsistent parsing/tab completion behavior based on the value of `allow_redirection`. This flag is
      only meant to be a security setting that prevents redirection of stdout and should not alter parsing logic.
- Enhancements
    - Raise `TypeError` if trying to set choices/completions on argparse action that accepts no arguments
    - Create directory for the persistent history file if it does not already exist
    - Added `set_choices_function()`, `set_choices_method()`, `set_completer_function()`, and `set_completer_method()`
      to support cases where this functionality needs to be added to an argparse action outside of the normal
      `parser.add_argument()` call.
- Breaking Changes
    - Aliases and macros can no longer have the same name as a command

## 0.9.15 (July 24, 2019)

- Bug Fixes
    - Fixed exception caused by tab completing after an invalid subcommand was entered
    - Fixed bug where `history -v` was sometimes showing raw and expanded commands when they weren't different
    - Fixed bug where multiline commands were having leading and ending spaces stripped. This would mess up quoted
      strings that crossed multiple lines.
    - Fixed a bug when appending to the clipboard where contents were in reverse order
    - Fixed issue where run_pyscript failed if the script's filename had 2 or more consecutive spaces
    - Fixed issue where completer function of disabled command would still run
- Enhancements
    - Greatly simplified using argparse-based tab completion. The new interface is a complete overhaul that breaks
      the previous way of specifying completion and choices functions. See header of [argparse_custom.py](https://github.com/python-cmd2/cmd2/blob/master/cmd2/argparse_custom.py)
      for more information.
    - Enabled tab completion on multiline commands
- **Renamed Commands Notice**
    - The following commands were renamed in the last release and have been removed in this release
        - `load` - replaced by `run_script`
        - `_relative_load` - replaced by `_relative_run_script`
        - `pyscript` - replaced by `run_pyscript`
    - We apologize for any inconvenience, but the new names are more self-descriptive
        - Lots of end users were confused particularly about what exactly `load` should be loading
- Breaking Changes
    - Restored `cmd2.Cmd.statement_parser` to be a public attribute (no underscore)
        - Since it can be useful for creating [post-parsing hooks](https://cmd2.readthedocs.io/en/latest/features/hooks.html#postparsing-hooks)
    - Completely overhauled the interface for adding tab completion to argparse arguments. See enhancements for more details.
    - `ACArgumentParser` is now called `Cmd2ArgumentParser`
    - Moved `basic_complete` to utils.py
    - Made optional arguments on the following completer methods keyword-only:
      `delimiter_complete`, `flag_based_complete`, `index_based_complete`, `path_complete`, `shell_cmd_complete`
    - Renamed history option from `--output-file` to `--output_file`
    - Renamed `matches_sort_key` to `default_sort_key`. This value determines the default sort ordering of string
      results like alias, command, category, macro, settable, and shortcut names. Unsorted tab completion results
      also are sorted with this key. Its default value (ALPHABETICAL_SORT_KEY) performs a case-insensitive alphabetical
      sort, but it can be changed to a natural sort by setting the value to NATURAL_SORT_KEY.
    - `StatementParser` now expects shortcuts to be passed in as dictionary. This eliminates the step of converting the
      shortcuts dictionary into a tuple before creating `StatementParser`.
    - Renamed `Cmd.pyscript_name` to `Cmd.py_bridge_name`
    - Renamed `Cmd.pystate` to `Cmd.py_locals`
    - Renamed `PyscriptBridge` to `PyBridge`

## 0.9.14 (June 29, 2019)

- Enhancements
    - Added support for and testing with Python 3.8, starting with 3.8 beta
    - Improved information displayed during transcript testing
    - Added `ansi` module with functions and constants to support ANSI escape sequences which are used for things
      like applying style to text
    - Added support for applying styles (color, bold, underline) to text via `style()` function in `ansi` module
    - Added default styles to ansi.py for printing `success`, `warning`. and `error` text. These are the styles used
      by cmd2 and can be overridden to match the color scheme of your application.
    - Added `ansi_aware_write()` function to `ansi` module. This function takes into account the value of `allow_ansi`
      to determine if ANSI escape sequences should be stripped when not writing to a tty. See documentation for more
      information on the `allow_ansi` setting.
- Breaking Changes
    - Python 3.4 reached its [end of life](https://www.python.org/dev/peps/pep-0429/) on March 18, 2019 and is no longer supported by `cmd2`
        - If you need to use Python 3.4, you should pin your requirements to use `cmd2` 0.9.13
    - Made lots of changes to minimize the public API of the `cmd2.Cmd` class
        - Attributes and methods we do not intend to be public now all begin with an underscore
        - We make no API stability guarantees about these internal functions
    - Split `perror` into 2 functions:
        - `perror` - print a message to sys.stderr
        - `pexcept` - print Exception message to sys.stderr. If debug is true, print exception traceback if one exists
    - Signature of `poutput` and `perror` significantly changed
        - Removed color parameters `color`, `err_color`, and `war_color` from `poutput` and `perror`
            - See the docstrings of these methods or the [cmd2 docs](https://cmd2.readthedocs.io/en/latest/features/generating_output.html) for more info on applying styles to output messages
        - `end` argument is now keyword-only and cannot be specified positionally
        - `traceback_war` no longer exists as an argument since it isn't needed now that `perror` and `pexcept` exist
    - Moved `cmd2.Cmd.colors` to ansi.py and renamed it to `allow_ansi`. This is now an application-wide setting.
    - Renamed the following constants and moved them to ansi.py
        - `COLORS_ALWAYS` --> `ANSI_ALWAYS`
        - `COLORS_NEVER` --> `ANSI_NEVER`
        - `COLORS_TERMINAL` --> `ANSI_TERMINAL`
- **Renamed Commands Notice**
    - The following commands have been renamed. The old names will be supported until the next release.
        - `load` --> `run_script`
        - `_relative_load` --> `_relative_run_script`
        - `pyscript` --> `run_pyscript`

## 0.9.13 (June 14, 2019)

- Bug Fixes
    - Fixed issue where the wrong terminator was being appended by `Statement.expanded_command_line()`
    - Fixed issue where aliases and macros could not contain terminator characters in their values
    - History now shows what was typed for macros and not the resolved value by default. This is consistent with
      the behavior of aliases. Use the `expanded` or `verbose` arguments to `history` to see the resolved value for
      the macro.
    - Fixed parsing issue in case where output redirection appears before a pipe. In that case, the pipe was given
      precedence even though it appeared later in the command.
    - Fixed issue where quotes around redirection file paths were being lost in `Statement.expanded_command_line()`
    - Fixed a bug in how line numbers were calculated for transcript testing
    - Fixed issue where `_cmdloop()` suppressed exceptions by returning from within its `finally` code
    - Fixed UnsupportedOperation on fileno error when a shell command was one of the commands run while generating
      a transcript
    - Fixed bug where history was displaying expanded multiline commands when -x was not specified
- Enhancements
    - **Added capability to chain pipe commands and redirect their output (e.g. !ls -l | grep user | wc -l > out.txt)**
    - `pyscript` limits a command's stdout capture to the same period that redirection does.
      Therefore output from a command's postparsing and finalization hooks isn't saved in the StdSim object.
    - `StdSim.buffer.write()` now flushes when the wrapped stream uses line buffering and the bytes being written
      contain a newline or carriage return. This helps when `pyscript` is echoing the output of a shell command
      since the output will print at the same frequency as when the command is run in a terminal.
    - **ACArgumentParser** no longer prints complete help text when a parsing error occurs since long help messages
      scroll the actual error message off the screen.
    - Exceptions occurring in tab completion functions are now printed to stderr before returning control back to
      readline. This makes debugging a lot easier since readline suppresses these exceptions.
    - Added support for custom Namespaces in the argparse decorators. See description of `ns_provider` argument
      for more information.
    - Transcript testing now sets the `exit_code` returned from `cmdloop` based on Success/Failure
    - The history of entered commands previously was saved using the readline persistence mechanism,
      and only persisted if you had readline installed. Now history is persisted independent of readline; user
      input from previous invocations of `cmd2` based apps now shows in the `history` command.
    - Text scripts now run immediately instead of adding their commands to `cmdqueue`. This allows easy capture of
      the entire script's output.
    - Added member to `CommandResult` called `stop` which is the return value of `onecmd_plus_hooks` after it runs
      the given command line.
- Breaking changes
    - Replaced `unquote_redirection_tokens()` with `unquote_specific_tokens()`. This was to support the fix
      that allows terminators in alias and macro values.
    - Changed `Statement.pipe_to` to a string instead of a list
    - `preserve_quotes` is now a keyword-only argument in the argparse decorators
    - Refactored so that `cmd2.Cmd.cmdloop()` returns the `exit_code` instead of a call to `sys.exit()`
      It is now application developer's responsibility to treat the return value from `cmdloop()` accordingly
    - Only valid commands are persistent in history between invocations of `cmd2` based apps. Previously
      all user input was persistent in history. If readline is installed, the history available with the up and
      down arrow keys (readline history) may not match that shown in the `history` command, because `history`
      only tracks valid input, while readline history captures all input.
    - History is now persisted in a binary format, not plain text format. Previous history files are destroyed
      on first launch of a `cmd2` based app of version 0.9.13 or higher.
    - HistoryItem class is no longer a subclass of `str`. If you are directly accessing the `.history` attribute
      of a `cmd2` based app, you will need to update your code to use `.history.get(1).statement.raw` instead.
    - Removed internally used `eos` command that was used to keep track of when a text script's commands ended
    - Removed `cmd2` member called `_STOP_AND_EXIT` since it was just a boolean value that should always be True
    - Removed `cmd2` member called `_should_quit` since `PyBridge` now handles this logic
    - Removed support for `cmd.cmdqueue`
    - `allow_cli_args` is now an argument to **init** instead of a `cmd2` class member
- **Python 3.4 EOL notice**
    - Python 3.4 reached its [end of life](https://www.python.org/dev/peps/pep-0429/) on March 18, 2019
    - This is the last release of `cmd2` which will support Python 3.4

## 0.9.12 (April 22, 2019)

- Bug Fixes
    - Fixed a bug in how redirection and piping worked inside `py` or `pyscript` commands
    - Fixed bug in `async_alert` where it didn't account for prompts that contained newline characters
    - Fixed path completion case when CWD is just a slash. Relative path matches were incorrectly prepended with a slash.
- Enhancements
    - Added ability to include command name placeholders in the message printed when trying to run a disabled command.
        - See docstring for `disable_command()` or `disable_category()` for more details.
    - Added instance attributes to customize error messages without having to override methods. These messages can
      also be colored.
      _ `help_error` - the error that prints when no help information can be found
      _ `default_error` - the error that prints when a non-existent command is run
    - The `with_argparser` decorators now add the Statement object created when parsing the command line to the
      `argparse.Namespace` object they pass to the `do_*` methods. It is stored in an attribute called `__statement__`.
      This can be useful if a command function needs to know the command line for things like logging.
    - Added a `-t` option to the `load` command for automatically generating a transcript based on a script file
    - When in a **pyscript**, the stdout and stderr streams of shell commands and processes being piped to are now
      captured and included in the `CommandResult` structure.
- Potentially breaking changes
    - The following commands now write to stderr instead of stdout when printing an error. This will make catching
      errors easier in pyscript.
      _ `do_help()` - when no help information can be found
      _ `default()` - in all cases since this is called when an invalid command name is run \* `_report_disabled_command_usage()` - in all cases since this is called when a disabled command is run
    - Removed \*\*\* from beginning of error messages printed by `do_help()` and `default()`
    - Significantly refactored `cmd.Cmd` class so that all class attributes got converted to instance attributes, also:
        - Added `allow_redirection`, `terminators`, `multiline_commands`, and `shortcuts` as optional arguments
          to `cmd2.Cmd.__init__()`
        - A few instance attributes were moved inside `StatementParser` and properties were created for accessing them
    - `self.pipe_proc` is now called `self.cur_pipe_proc_reader` and is a `ProcReader` class.
    - Shell commands and commands being piped to while in a _pyscript_ will function as if their output is going
      to a pipe and not a tty. This was necessary to be able to capture their output.
    - Removed `reserved_words` class attribute due to lack of use
    - Removed `keywords` instance attribute due to lack of use

## 0.9.11 (March 13, 2019)

- Bug Fixes
    - Fixed bug in how **history** command deals with multiline commands when output to a script
    - Fixed a bug when the `with_argument_list` decorator is called with the optional `preserve_quotes` argument
    - Fix bug in `perror()` where it would try to print an exception Traceback even if none existed
- Enhancements
    - Improvements to the **history** command
        - Simplified the display format and made it more similar to **bash**
        - Added **-x**, **--expanded** flag
            - output expanded commands instead of entered command (expands aliases, macros, and shortcuts)
        - Added **-v**, **--verbose** flag
            - display history and include expanded commands if they differ from the typed command
        - Added support for negative indices
    - Added `matches_sort_key` to override the default way tab completion matches are sorted
    - Added `StdSim.pause_storage` member which when True will cause `StdSim` to not save the output sent to it.
      See documentation for `CommandResult` in `pyscript_bridge.py` for reasons pausing the storage can be useful.
    - Added ability to disable/enable individual commands and entire categories of commands. When a command
      is disabled, it will not show up in the help menu or tab complete. If a user tries to run the command
      or call help on it, a command-specific message supplied by the developer will be printed. The following
      commands were added to support this feature.
        - `enable_command()`
        - `enable_category()`
        - `disable_command()`
        - `disable_category()`
- Potentially breaking changes
    - Made `cmd2_app` a positional and required argument of `AutoCompleter` since certain functionality now
      requires that it can't be `None`.
    - `AutoCompleter` no longer assumes `CompletionItem` results are sorted. Therefore you should follow the
      `cmd2` convention of setting `self.matches_sorted` to True before returning the results if you have already
      sorted the `CompletionItem` list. Otherwise it will be sorted using `self.matches_sort_key`.
    - Removed support for bash completion since this feature had slow performance. Also it relied on
      `AutoCompleter` which has since developed a dependency on `cmd2` methods.
    - Removed ability to call commands in `pyscript` as if they were functions (e.g. `app.help()`) in favor
      of only supporting one `pyscript` interface. This simplifies future maintenance.
    - No longer supporting C-style comments. Hash (#) is the only valid comment marker.
    - No longer supporting comments embedded in a command. Only command line input where the first
      non-whitespace character is a # will be treated as a comment. This means any # character appearing
      later in the command will be treated as a literal. The same applies to a # in the middle of a multiline
      command, even if it is the first character on a line.
      _ \# this is a comment
      _ this # is not a comment

## 0.9.10 (February 22, 2019)

- Bug Fixes
    - Fixed unit test that hangs on Windows

## 0.9.9 (February 21, 2019)

- Bug Fixes
    - Fixed bug where the `set` command was not tab completing from the current `settable` dictionary.
- Enhancements
    - Changed edit command to use do_shell() instead of calling os.system()

## 0.9.8 (February 06, 2019)

- Bug Fixes
    - Fixed issue with echoing strings in StdSim. Because they were being sent to a binary buffer, line buffering
      was being ignored.
- Enhancements
    - Made quit() and exit() functions available to scripts run with pyscript. This allows those scripts to exit
      back to the console's prompt instead of exiting the whole application.

## 0.9.7 (January 08, 2019)

- Bug Fixes
    - Fixed bug when user chooses a zero or negative index when calling `Cmd.select()`
    - Restored behavior where `cmd_echo` always starts as False in a py script. This was broken in 0.9.5.
- Enhancements
    - **cmdloop** now only attempts to register a custom signal handler for SIGINT if running in the main thread
    - commands run as a result of `default_to_shell` being **True** now run via `do_shell()` and are saved
      to history.
    - Added more tab completion to pyscript command.
- Deletions (potentially breaking changes)
    - Deleted `Cmd.colorize()` and `Cmd._colorcodes` which were deprecated in 0.9.5
    - Replaced `dir_exe_only` and `dir_only` flags in `path_complete` with optional `path_filter` function
      that is used to filter paths out of completion results.
    - `perror()` no longer prepends "ERROR: " to the error message being printed

## 0.9.6 (October 13, 2018)

- Bug Fixes
    - Fixed bug introduced in 0.9.5 caused by backing up and restoring `self.prompt` in `pseudo_raw_input`.
      As part of this fix, continuation prompts will not be redrawn with `async_update_prompt` or `async_alert`.
- Enhancements
    - All platforms now depend on [wcwidth](https://pypi.python.org/pypi/wcwidth) to assist with asynchronous alerts.
    - Macros now accept extra arguments when called. These will be tacked onto the resolved command.
    - All cmd2 commands run via `py` now go through `onecmd_plus_hooks`.

## 0.9.5 (October 11, 2018)

- Bug Fixes
    - Fixed bug where `get_all_commands` could return non-callable attributes
    - Fixed bug where **alias** command was dropping quotes around arguments
    - Fixed bug where running help on argparse commands didn't work if they didn't support -h
    - Fixed transcript testing bug where last command in transcript has no expected output
    - Fixed bugs with how AutoCompleter and ArgparseFunctor handle argparse
      arguments with nargs=argparse.REMAINDER. Tab completion now correctly
      matches how argparse will parse the values. Command strings generated by
      ArgparseFunctor should now be compliant with how argparse expects
      REMAINDER arguments to be ordered.
    - Fixed bugs with how AutoCompleter handles flag prefixes. It is no
      longer hard-coded to use '-' and will check against the prefix_chars in
      the argparse object. Also, single-character tokens that happen to be a
      prefix char are not treated as flags by argparse and AutoCompleter now
      matches that behavior.
    - Fixed bug where AutoCompleter was not distinguishing between a negative number and a flag
    - Fixed bug where AutoCompleter did not handle -- the same way argparse does (all args after -- are non-options)
- Enhancements
    - Added `exit_code` attribute of `cmd2.Cmd` class
        - Enables applications to return a non-zero exit code when exiting from `cmdloop`
    - `ACHelpFormatter` now inherits from `argparse.RawTextHelpFormatter` to make it easier
      for formatting help/description text
    - Aliases are now sorted alphabetically
    - The **set** command now tab completes settable parameter names
    - Added `async_alert`, `async_update_prompt`, and `set_window_title` functions
        - These allow you to provide feedback to the user in an asynchronous fashion, meaning alerts can
          display when the user is still entering text at the prompt. See [async_printing.py](https://github.com/python-cmd2/cmd2/blob/master/examples/async_printing.py)
          for an example.
    - Cross-platform colored output support
        - `colorama` gets initialized properly in `Cmd.__init()`
        - The `Cmd.colors` setting is no longer platform dependent and now has three values:
            - Terminal (default) - output methods do not strip any ANSI escape sequences when output is a terminal, but
              if the output is a pipe or a file the escape sequences are stripped
            - Always - output methods **never** strip ANSI escape sequences, regardless of the output destination
            - Never - output methods strip all ANSI escape sequences
    - Added `macro` command to create macros, which are similar to aliases, but can take arguments when called
    - All cmd2 command functions have been converted to use argparse.
    - Renamed argparse_example.py to decorator_example.py to help clarify its intent
- Deprecations
    - Deprecated the built-in `cmd2` support for colors including `Cmd.colorize()` and `Cmd._colorcodes`
- Deletions (potentially breaking changes)
    - The `preparse`, `postparsing_precmd`, and `postparsing_postcmd` methods _deprecated_ in the previous release
      have been deleted \* The new application lifecycle hook system allows for registration of callbacks to be called at various points
      in the lifecycle and is more powerful and flexible than the previous system
    - `alias` is now a command with subcommands to create, list, and delete aliases. Therefore its syntax
      has changed. All current alias commands in startup scripts or transcripts will break with this release.
    - `unalias` was deleted since `alias delete` replaced it

## 0.9.4 (August 21, 2018)

- Bug Fixes
    - Fixed bug where `preparse` was not getting called
    - Fixed bug in parsing of multiline commands where matching quote is on another line
- Enhancements
    - Improved implementation of lifecycle hooks to support a plugin
      framework, see `docs/hooks.rst` for details.
    - New dependency on `attrs` third party module
    - Added `matches_sorted` member to support custom sorting of tab completion matches
    - Added [tab_autocomp_dynamic.py](https://github.com/python-cmd2/cmd2/blob/master/examples/tab_autocomp_dynamic.py) example
        - Demonstrates updating the argparse object during init instead of during class construction
- Deprecations
    - Deprecated the following hook methods, see `hooks.rst` for full details:
        - `cmd2.Cmd.preparse()` - equivalent functionality available
          via `cmd2.Cmd.register_postparsing_hook()`
        - `cmd2.Cmd.postparsing_precmd()` - equivalent functionality available
          via `cmd2.Cmd.register_postparsing_hook()`
        - `cmd2.Cmd.postparsing_postcmd()` - equivalent functionality available
          via `cmd2.Cmd.register_postcmd_hook()`

## 0.8.9 (August 20, 2018)

- Bug Fixes
    - Fixed extra slash that could print when tab completing users on Windows

## 0.9.3 (July 12, 2018)

- Bug Fixes
    - Fixed bug when StatementParser `__init__()` was called with `terminators` equal to `None`
    - Fixed bug when `Cmd.onecmd()` was called with a raw `str`
- Enhancements
    - Added `--clear` flag to `history` command that clears both the command and readline history.
- Deletions
    - The `CmdResult` helper class which was _deprecated_ in the previous release has now been deleted
        - It has been replaced by the improved `CommandResult` class

## 0.9.2 (June 28, 2018)

- Bug Fixes
    - Fixed issue where piping and redirecting did not work correctly with paths that had spaces
- Enhancements
    - Added ability to print a header above tab completion suggestions using `completion_header` member
    - Added `pager` and `pager_chop` attributes to the `cmd2.Cmd` class
        - `pager` defaults to **less -RXF** on POSIX and **more** on Windows
        - `pager_chop` defaults to **less -SRXF** on POSIX and **more** on Windows
    - Added `chop` argument to `cmd2.Cmd.ppaged()` method for displaying output using a pager
        - If `chop` is `False`, then `self.pager` is used as the pager
        - Otherwise `self.pager_chop` is used as the pager
    - Greatly improved the [table_display.py](https://github.com/python-cmd2/cmd2/blob/master/examples/table_display.py) example
        - Now uses the new [tableformatter](https://github.com/python-tableformatter/tableformatter) module which looks better than `tabulate`
- Deprecations
    - The `CmdResult` helper class is _deprecated_ and replaced by the improved `CommandResult` class
        - `CommandResult` has the following attributes: **stdout**, **stderr**, and **data**
            - `CmdResult` had attributes of: **out**, **err**, **war**
        - `CmdResult` will be deleted in the next release

## 0.8.8 (June 28, 2018)

- Bug Fixes
    - Prevent crashes that could occur attempting to open a file in non-existent directory or with very long filename
- Enhancements
    - `display_matches` is no longer restricted to delimited strings

## 0.9.1 (May 28, 2018)

- Bug Fixes
    - fix packaging error for 0.8.x versions (yes we had to deploy a new version
      of the 0.9.x series to fix a packaging error with the 0.8.x version)

## 0.9.0 (May 28, 2018)

- Bug Fixes
    - If self.default_to_shell is true, then redirection and piping are now properly passed to the shell. Previously it was truncated.
    - Submenus now call all hooks, it used to just call precmd and postcmd.
- Enhancements
    - Automatic completion of `argparse` arguments via `cmd2.argparse_completer.AutoCompleter`
        - See the [tab_autocompletion.py](https://github.com/python-cmd2/cmd2/blob/master/examples/tab_autocompletion.py) example for a demonstration of how to use this feature
    - `cmd2` no longer depends on the `six` module
    - `cmd2` is now a multi-file Python package instead of a single-file module
    - New pyscript approach that provides a pythonic interface to commands in the cmd2 application.
    - Switch command parsing from pyparsing to custom code which utilizes shlex.
        - The object passed to do*\* methods has changed. It no longer is the pyparsing object, it's a new Statement object, which is a subclass of `str`. The statement object has many attributes which give you access to various components of the parsed input. If you were using anything but the string in your do*\* methods, this change will require you to update your code.
        - `commentGrammars` is no longer supported or available. Comments are C-style or python style.
        - Input redirection no longer supported. Use the load command instead.
        - `multilineCommand` attribute is `now multiline_command`
        - `identchars` is now ignored. The standardlibrary cmd uses those characters to split the first "word" of the input, but cmd2 hasn't used those for a while, and the new parsing logic parses on whitespace, which has the added benefit of full unicode support, unlike cmd or prior versions of cmd2.
        - `set_posix_shlex` function and `POSIX_SHLEX` variable have been removed. Parsing behavior is now always the more forgiving `posix=false`.
        - `set_strip_quotes` function and `STRIP_QUOTES_FOR_NON_POSIX` have been removed. Quotes are stripped from arguments when presented as a list (a la `sys.argv`), and present when arguments are presented as a string (like the string passed to do\_\*).
- Changes
    - `strip_ansi()` and `strip_quotes()` functions have moved to new utils module
    - Several constants moved to new constants module
    - Submenu support has been moved to a new [cmd2-submenu](https://github.com/python-cmd2/cmd2-submenu) plugin. If you use submenus, you will need to update your dependencies and modify your imports.
- Deletions (potentially breaking changes)
    - Deleted all `optparse` code which had previously been deprecated in release 0.8.0
        - The `options` decorator no longer exists
        - All `cmd2` code should be ported to use the new `argparse`-based decorators
        - See the [Argument Processing](http://cmd2.readthedocs.io/en/latest/argument_processing.html) section of the documentation for more information on these decorators
        - Alternatively, see the [argparse_example.py](https://github.com/python-cmd2/cmd2/blob/master/examples/argparse_example.py)
    - Deleted `cmd_with_subs_completer`, `get_subcommands`, and `get_subcommand_completer`
        - Replaced by default AutoCompleter implementation for all commands using argparse
    - Deleted support for old method of calling application commands with `cmd()` and `self`
    - `cmd2.redirector` is no longer supported. Output redirection can only be done with '>' or '>>'
    - Deleted `postparse()` hook since it was redundant with `postparsing_precmd`
- Python 2 no longer supported
    - `cmd2` now supports Python 3.4+
- Known Issues
    - Some developers have noted very slow performance when importing the `cmd2` module. The issue
      it intermittent, and investigation of the root cause is ongoing.

## 0.8.6 (May 27, 2018)

- Bug Fixes
    - Commands using the @with_argparser_and_unknown_args were not correctly recognized when tab completing
    - Fixed issue where completion display function was overwritten when a submenu quits
    - Fixed `AttributeError` on Windows when running a `select` command cause by **pyreadline** not implementing `remove_history_item`
- Enhancements
    - Added warning about **libedit** variant of **readline** not being supported on macOS
    - Added tab completion of alias names in value field of **alias** command
    - Enhanced the `py` console in the following ways
        - Added tab completion of Python identifiers instead of **cmd2** commands
        - Separated the `py` console history from the **cmd2** history

## 0.8.5 (April 15, 2018)

- Bug Fixes

    - Fixed a bug with all argument decorators where the wrapped function wasn't returning a value and thus couldn't cause the cmd2 app to quit

- Enhancements

    - Added support for verbose help with -v where it lists a brief summary of what each command does
    - Added support for categorizing commands into groups within the help menu
        - See the [Grouping Commands](http://cmd2.readthedocs.io/en/latest/argument_processing.html?highlight=verbose#grouping-commands) section of the docs for more info
        - See [help_categories.py](https://github.com/python-cmd2/cmd2/blob/master/examples/help_categories.py) for an example
    - Tab completion of paths now supports ~user user path expansion
    - Simplified implementation of various tab completion functions so they no longer require `ctypes`
    - Expanded documentation of `display_matches` list to clarify its purpose. See cmd2.py for this documentation.
    - Adding opening quote to tab completion if any of the completion suggestions have a space.

- **Python 2 EOL notice**
    - This is the last release where new features will be added to `cmd2` for Python 2.7
    - The 0.9.0 release of `cmd2` will support Python 3.4+ only
    - Additional 0.8.x releases may be created to supply bug fixes for Python 2.7 up until August 31, 2018
    - After August 31, 2018 not even bug fixes will be provided for Python 2.7

## 0.8.4 (April 10, 2018)

- Bug Fixes
    - Fixed conditional dependency issue in setup.py that was in 0.8.3.

## 0.8.3 (April 09, 2018)

- Bug Fixes

    - Fixed `help` command not calling functions for help topics
    - Fixed not being able to use quoted paths when redirecting with `<` and `>`

- Enhancements

    - Tab completion has been overhauled and now supports completion of strings with quotes and spaces.
    - Tab completion will automatically add an opening quote if a string with a space is completed.
    - Added `delimiter_complete` function for tab completing delimited strings
    - Added more control over tab completion behavior including the following flags. The use of these flags is documented in cmd2.py
        - `allow_appended_space`
        - `allow_closing_quote`
    - Due to the tab completion changes, non-Windows platforms now depend on [wcwidth](https://pypi.python.org/pypi/wcwidth).
    - An alias name can now match a command name.
    - An alias can now resolve to another alias.

- Attribute Changes (Breaks backward compatibility)
    - `exclude_from_help` is now called `hidden_commands` since these commands are hidden from things other than help, including tab completion
        - This list also no longer takes the function names of commands (`do_history`), but instead uses the command names themselves (`history`)
    - `excludeFromHistory` is now called `exclude_from_history`
    - `cmd_with_subs_completer()` no longer takes an argument called `base`. Adding tab completion to subcommands has been simplified to declaring it in the
      subcommand parser's default settings. This easily allows arbitrary completers like path_complete to be used.
      See [subcommands.py](https://github.com/python-cmd2/cmd2/blob/master/examples/subcommands.py) for an example of how to use
      tab completion in subcommands. In addition, the docstring for `cmd_with_subs_completer()` offers more details.

## 0.8.2 (March 21, 2018)

- Bug Fixes
    - Fixed a bug in tab completion of command names within sub-menus
    - Fixed a bug when using persistent readline history in Python 2.7
    - Fixed a bug where the `AddSubmenu` decorator didn't work with a default value for `shared_attributes`
    - Added a check to `ppaged()` to only use a pager when running in a real fully functional terminal
- Enhancements
    - Added [quit_on_sigint](http://cmd2.readthedocs.io/en/latest/settingchanges.html#quit-on-sigint) attribute to enable canceling current line instead of quitting when Ctrl+C is typed
    - Added possibility of having readline history preservation in a SubMenu
    - Added [table_display.py](https://github.com/python-cmd2/cmd2/blob/master/examples/table_display.py) example to demonstrate how to display tabular data
    - Added command aliasing with `alias` and `unalias` commands
    - Added the ability to load an initialization script at startup
        - See [alias_startup.py](https://github.com/python-cmd2/cmd2/blob/master/examples/alias_startup.py) for an example
    - Added a default SIGINT handler which terminates any open pipe subprocesses and re-raises a KeyboardInterrupt
    - For macOS, will load the `gnureadline` module if available and `readline` if not

## 0.8.1 (March 9, 2018)

- Bug Fixes
    - Fixed a bug if a non-existent **do\_\*** method was added to the `exclude_from_help` list
    - Fixed a bug in a unit test which would fail if your home directory was empty on a Linux system
    - Fixed outdated help text for the **edit** command
    - Fixed outdated [remove_unused.py](https://github.com/python-cmd2/cmd2/blob/master/examples/remove_unused.py)
- Enhancements
    - Added support for sub-menus.
        - See [submenus.py](https://github.com/python-cmd2/cmd2/blob/master/examples/submenus.py) for an example of how to use it
    - Added option for persistent readline history
        - See [persistent_history.py](https://github.com/python-cmd2/cmd2/blob/master/examples/persistent_history.py) for an example
        - See the [Searchable command history](http://cmd2.readthedocs.io/en/latest/freefeatures.html#searchable-command-history) section of the documentation for more info
    - Improved PyPI packaging by including unit tests and examples in the tarball
    - Improved documentation to make it more obvious that **poutput()** should be used instead of **print()**
    - `exclude_from_help` and `excludeFromHistory` are now instance instead of class attributes
    - Added flag and index based tab completion helper functions
        - See [tab_completion.py](https://github.com/python-cmd2/cmd2/blob/master/examples/tab_completion.py)
    - Added support for displaying output which won't fit on the screen via a pager using `ppaged()`
        - See [paged_output.py](https://github.com/python-cmd2/cmd2/blob/master/examples/paged_output.py)
- Attributes Removed (**can cause breaking changes**)
    - `abbrev` - Removed support for abbreviated commands
        - Good tab completion makes this unnecessary and its presence could cause harmful unintended actions
    - `case_insensitive` - Removed support for case-insensitive command parsing
        - Its presence wasn't very helpful and could cause harmful unintended actions

## 0.8.0 (February 1, 2018)

- Bug Fixes
    - Fixed unit tests on Python 3.7 due to changes in how re.escape() behaves in Python 3.7
    - Fixed a bug where unknown commands were getting saved in the history
- Enhancements
    - Three new decorators for **do\_\*** commands to make argument parsing easier
        - **with_argument_list** decorator to change argument type from str to List[str]
            - **do\_\*** commands get a single argument which is a list of strings, as pre-parsed by shlex.split()
        - **with_arparser** decorator for strict argparse-based argument parsing of command arguments
            - **do\_\*** commands get a single argument which is the output of argparse.parse_args()
        - **with_argparser_and_unknown_args** decorator for argparse-based argument parsing, but allows unknown args
            - **do\_\*** commands get two arguments, the output of argparse.parse_known_args()
    - See the [Argument Processing](http://cmd2.readthedocs.io/en/latest/argument_processing.html) section of the documentation for more information on these decorators
        - Alternatively, see the [argparse_example.py](https://github.com/python-cmd2/cmd2/blob/master/examples/argparse_example.py)
          and [arg_print.py](https://github.com/python-cmd2/cmd2/blob/master/examples/arg_print.py) examples
    - Added support for Argparse subcommands when using the **with_argument_parser** or **with_argparser_and_unknown_args** decorators
        - See [subcommands.py](https://github.com/python-cmd2/cmd2/blob/master/examples/subcommands.py) for an example of how to use subcommands
        - Tab completion of subcommand names is automatically supported
    - The **\_\_relative_load** command is now hidden from the help menu by default
        - This command is not intended to be called from the command line, only from within scripts
    - The **set** command now has an additional **-a/--all** option to also display read-only settings
    - The **history** command can now run, edit, and save prior commands, in addition to displaying prior commands.
    - The **history** command can now automatically generate a transcript file for regression testing
        - This makes creating regression tests for your `cmd2` application trivial
- Commands Removed
    - The **cmdenvironment** has been removed and its functionality incorporated into the **-a/--all** argument to **set**
    - The **show** command has been removed. Its functionality has always existing within **set** and continues to do so
    - The **save** command has been removed. The capability to save commands is now part of the **history** command.
    - The **run** command has been removed. The capability to run prior commands is now part of the **history** command.
- Other changes
    - The **edit** command no longer allows you to edit prior commands. The capability to edit prior commands is now part of the **history** command. The **edit** command still allows you to edit arbitrary files.
    - the **autorun_on_edit** setting has been removed.
    - For Python 3.4 and earlier, `cmd2` now has an additional dependency on the `contextlib2` module
- Deprecations
    - The old **options** decorator for optparse-based argument parsing is now _deprecated_
        - The old decorator is still present for now, but will be removed in a future release
        - `cmd2` no longer includes **optparse.make_option**, so if your app needs it import directly from optparse

## 0.7.9 (January 4, 2018)

- Bug Fixes
    - Fixed a couple broken examples
- Enhancements
    - Improved documentation for modifying shortcuts (command aliases)
    - Made `pyreadline` a dependency on Windows to ensure tab completion works
- Other changes
    - Abandoned official support for Python 3.3. It should still work, just don't have an easy way to test it anymore.

## 0.7.8 (November 8, 2017)

- Bug Fixes
    - Fixed `poutput()` so it can print an integer zero and other **falsy** things
    - Fixed a bug which was causing autodoc to fail for building docs on Readthedocs
    - Fixed bug due to `pyperclip` dependency radically changing its project structure in latest version
- Enhancements
    - Improved documentation for user-settable environment parameters
    - Improved documentation for overriding the default supported comment styles
    - Added `runcmds_plus_hooks()` method to run multiple commands w/o a cmdloop

## 0.7.7 (August 25, 2017)

- Bug Fixes
    - Added workaround for bug which occurs in Python 2.7 on Linux when `pygtk` is installed
    - `pfeedback()` now honors feedback_to_output setting and won't redirect when it is `False`
    - For `edit` command, both **editor** and **filename** can now have spaces in the name/path
    - Fixed a bug which occurred when stdin was a pipe instead of a tty due to input redirection
- Enhancements
    - `feedback_to_output` now defaults to `False` so info like command timing won't redirect
    - Transcript regular expressions now have predictable, tested, and documented behavior
        - This makes a breaking change to the format and expectations of transcript testing
        - The prior behavior removed whitespace before making the comparison, now whitespace must match exactly
        - Prior version did not allow regexes with whitespace, new version allows any regex
    - Improved display for `load` command and input redirection when **echo** is `True`

## 0.7.6 (August 11, 2017)

- Bug Fixes
    - Case-sensitive command parsing was completely broken and has been fixed
    - `<Ctrl>+d` now properly quits when case-sensitive command parsing is enabled
    - Fixed some pyperclip clipboard interaction bugs on Linux
    - Fixed some timing bugs when running unit tests in parallel by using monkeypatch
- Enhancements
    - Enhanced tab completion of cmd2 command names to support case-insensitive completion
    - Added an example showing how to remove unused commands
    - Improved how transcript testing handles prompts with ANSI escape codes by stripping them
    - Greatly improved implementation for how command output gets piped to a shell command

## 0.7.5 (July 8, 2017)

- Bug Fixes
    - `case_insensitive` is no longer a runtime-settable parameter, but it was still listed as such
    - Fixed a recursive loop bug when abbreviated commands are enabled and it could get stuck in the editor forever
        - Added additional command abbreviations to the "exclude from history" list
    - Fixed argparse_example.py and pirate.py examples and transcript_regex.txt transcript
    - Fixed a bug in a unit test which occurred under unusual circumstances
- Enhancements
    - Organized all attributes used to configure the ParserManager into a single location
    - Set the default value of `abbrev` to `False` (which controls whether or not abbreviated commands are allowed)
        - With good tab completion of command names, using abbreviated commands isn't particularly useful
        - And it can create complications if you are't careful
    - Improved implementation of `load` to use command queue instead of nested inner loop

## 0.7.4 (July 3, 2017)

- Bug fixes
    - Fixed a couple bugs in interacting with pastebuffer/clipboard on macOS and Linux
    - Fixed a couple bugs in edit and save commands if called when history is empty
    - Ability to pipe `cmd2` command output to a shell command is now more reliable, particularly on Windows
    - Fixed a bug in `pyscript` command on Windows related to `\` being interpreted as an escape
- Enhancements
    - Ensure that path and shell command tab completion results are alphabetically sorted
    - Removed feature for load command to load scripts from URLS
        - It didn't work, there were no unit tests, and it felt out of place
    - Removed presence of a default file name and default file extension
        - These also strongly felt out of place
        - `load` and `_relative_load` now require a file path
        - `edit` and `save` now use a temporary file if a file path isn't provided
    - `load` command has better error checking and reporting
    - Clipboard copy and paste functionality is now handled by the **pyperclip** module
    - `shell` command now supports redirection and piping of output
    - Added a lot of unit tests
- Other changes
    - Removed pause command
    - Added a dependency on the **pyperclip** module

## 0.7.3 (June 23, 2017)

- Bug fixes
    - Fixed a bug in displaying a span of history items when only an end index is supplied
    - Fixed a bug which caused transcript test failures to display twice
- Enhancements
    - Added the ability to exclude commands from the help menu (**eof** included by default)
    - Redundant **list** command removed and features merged into **history** command
    - Added **pyscript** command which supports tab completion and running Python scripts with arguments
    - Improved tab completion of file system paths, command names, and shell commands
        - Thanks to Kevin Van Brunt for all of the help with debugging and testing this
    - Changed default value of USE_ARG_LIST to True - this affects the beavhior of all **@options** commands
        - **WARNING**: This breaks backwards compatibility, to restore backwards compatibility, add this to the \***\*init**()\*\* method in your custom class derived from cmd2.Cmd:
            - cmd2.set_use_arg_list(False)
        - This change improves argument parsing for all new applications
    - Refactored code to encapsulate most of the pyparsing logic into a ParserManager class

## 0.7.2 (May 22, 2017)

- Added a MANIFEST.ini file to make sure a few extra files get included in the PyPI source distribution

## 0.7.1 (May 22, 2017)

- Bug fixes
    - `-` wasn't being treated as a legal character
    - The allow_cli_args attribute wasn't properly disabling parsing of args at invocation when False
    - py command wasn't allowing scripts which used _cmd_ function prior to entering an interactive Python session
    - Don't throw exception when piping output to a shell command
    - Transcript testing now properly calls `preloop` before and `postloop` after
    - Fixed readline bug related to ANSI color escape codes in the prompt
- Added CONTRIBUTING.md and CODE_OF_CONDUCT.md files
- Added unicode parsing unit tests and listed unicode support as a feature when using Python 3
- Added more examples and improved documentation
    - Example for how use cmd2 in a way where it doesn't own the main loop so it can integrate with external event loops
    - Example for how to use argparse for parsing command-line args at invocation
    - Example for how to use the **py** command to run Python scripts which use conditional control flow
    - Example of how to use regular expressions in a transcript test
- Added CmdResult namedtumple for returning and storing results
- Added local file system path completion for `edit`, `load`, `save`, and `shell` commands
- Add shell command completion for `shell` command or `!` shortcut
- Abbreviated multiline commands are no longer allowed (they never worked correctly anyways)

## 0.7.0 (February 23, 2017)

- Refactored to use six module for a unified codebase which supports both Python 2 and Python 3
- Stabilized on all platforms (Windows, Mac, Linux) and all supported Python versions (2.7, 3.3, 3.4, 3.5, 3.6, PyPy)
- Added lots of unit tests and fixed a number of bugs
- Improved documentation and moved it to cmd2.readthedocs.io

## 0.6.9 (October 3, 2016)

- Support Python 3 input()
- Fix subprocess.mswindows bug
- Add Python3.6 support
- Drop distutils from setup.py

## 0.6.8 (December 9, 2014)

- better editor checking (by Ian Cordascu)

## 0.6.6.1 (August 14, 2013)

- No changes to code trunk. Generated sdist from Python 2.7 to avoid 2to3 changes being applied to source. (Issue https://bitbucket.org/catherinedevlin/cmd2/issue/6/packaging-bug)

## 0.6.6 (August 6, 2013)

- Added fix by bitbucket.org/desaintmartin to silence the editor check. bitbucket.org/catherinedevlin/cmd2/issue/1/silent-editor-check

## 0.6.5.1 (March 18, 2013)

- Bugfix for setup.py version check for Python 2.6, contributed by Tomaz Muraus (https://bitbucket.org/kami)

## 0.6.5 (February 29, 2013)

- Belatedly began a NEWS.txt
- Changed pyparsing requirement for compatibility with Python version (2 vs 3)<|MERGE_RESOLUTION|>--- conflicted
+++ resolved
@@ -1,4 +1,3 @@
-<<<<<<< HEAD
 ## 3.0.0 (TBD)
 
 - Breaking Changes
@@ -11,7 +10,7 @@
     - Integrated `rich-argparse` with `Cmd2HelpFormatter`.
         - Added `RawDescriptionCmd2HelpFormatter`, `RawTextCmd2HelpFormatter`, `ArgumentDefaultsCmd2HelpFormatter`,
           and `MetavarTypeCmd2HelpFormatter` and they all use `rich-argparse`.
-=======
+
 ## 2.5.11 (January 25, 2025)
 
 - Bug Fixes
@@ -21,8 +20,7 @@
 
 - Bug Fixes
     - Fixed docstring style for MkDocs API documentation so parameters are displayed properly.
->>>>>>> 7db5f112
-
+          
 ## 2.5.9 (January 17, 2025)
 
 - Bug Fixes
