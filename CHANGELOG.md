<<<<<<< HEAD
## 3.0.0 (TBD)
* Breaking Changes
  * Removed macros
* Enhancements
  * Simplified the process to set a custom parser for `cmd2's` built-in commands.
    See [custom_parser.py](https://github.com/python-cmd2/cmd2/blob/master/examples/custom_parser.py)
    example for more details.
=======
# 2.5.2 (November 3, 2024)
* Bug Fixes
  * Fixed default `pytest` execution when not using cmd2's custom `invoke` command via `inv pytest`
>>>>>>> 378208c9

# 2.5.1 (November 2, 2024)
* Bug Fixes
  * Fixed readline bug when using `ipy` command with `gnureadline` and Python 3.13

## 2.5.0 (October 23, 2024)
* Breaking Change
  * `cmd2` 2.5 supports Python 3.8+ (removed support for Python 3.6 and 3.7)
* Bug Fixes
  * Fixed issue where persistent history file was not saved upon SIGHUP and SIGTERM signals.
  * Multiline commands are no longer fragmented in up-arrow history.
  * Fixed bug where `async_alert()` overwrites readline's incremental and non-incremental search prompts.
    * This fix introduces behavior where an updated prompt won't display after an aborted search
      until a user presses Enter. See [async_printing.py](https://github.com/python-cmd2/cmd2/blob/master/examples/async_printing.py)
      example for how to handle this case using `Cmd.need_prompt_refresh()` and `Cmd.async_refresh_prompt()`.
* Enhancements
  * Removed dependency on `attrs` and replaced with [dataclasses](https://docs.python.org/3/library/dataclasses.html)
  * add `allow_clipboard` initialization parameter and attribute to disable ability to
    add output to the operating system clipboard
  * Updated unit tests to be Python 3.13 compliant.
  * Fall back to bz2 compression of history file when lzma is not installed.
  * Added settable called `scripts_add_to_history` which determines whether scripts and pyscripts
    add commands to history.
* Deletions (potentially breaking changes)
  * Removed `apply_style` from `Cmd.pwarning()`.

## 2.4.3 (January 27, 2023)
* Bug Fixes
  * Fixed ValueError caused when passing `Cmd.columnize()` strings wider than `display_width`.
* Enhancements
  * Renamed `utils.str_to_bool()` -> `utils.to_bool()`.
  * Enhanced `utils.to_bool()` so that it accepts and converts `bool`, `int`, and `float` in addition to `str`.

## 2.4.2 (July 13, 2022)
* Enhancements
  * Updated argparse decorator to remove annotations when the docstring is used for a command's help text.
  * Updated unit test to be Python 3.11 compliant.

## 2.4.1 (April 13, 2022)
* Bug Fixes
  * Fixed value for `ansi.Bg.YELLOW`.
  * Fixed unit tests for `ansi.allow_style`.
* Enhancements
  * `async_alert()` raises a `RuntimeError` if called from the main thread.

## 2.4.0 (February 22, 2022)
* Bug Fixes
  * Fixed issue in `ansi.async_alert_str()` which would raise `IndexError` if prompt was blank.
  * Fixed issue where tab completion was quoting argparse flags in some cases.
* Enhancements
  * Added broader exception handling when enabling clipboard functionality via `pyperclip`.
  * Added `PassThroughException` to `__init__.py` imports.
  * cmd2 now uses pyreadline3 when running any version of Python on Windows
  * Improved memory usage in certain use cases of tables (e.g. nested colored tables)
* Deletions (potentially breaking changes)
  * Deleted `cmd2.fg` and `cmd2.bg` which were deprecated in 2.3.0. Use `cmd2.Fg` and `cmd2.Bg` instead.

## 2.3.3 (November 29, 2021)
* Enhancements
  * Added clearer exception handling to `BorderedTable` and `SimpleTable`.

## 2.3.2 (November 22, 2021)
* Bug Fixes
  * Fixed issue where a `ns_provider` could be passed `None` instead of its correct `cmd2.Cmd` or `CommandSet` value.

## 2.3.1 (November 18, 2021)
* Bug Fixes
  * Fixed issue introduced in 2.3.0 with `AlternatingTable`, `BorderedTable`, and `SimpleTable` that caused
    header alignment settings to be overridden by data alignment settings.
* Enhancements
  * `CompletionItems` now saves the original object from which it creates a string.
  * Using `CompletionItems` as argparse choices is fully supported. `cmd2` patched `argparse` to compare input to
    the original value instead of the `CompletionItems` instance.
  * `ArgparseCompleter` now does the following if a list of `CompletionItems` was created with numerical types:
    * Sorts completion hints numerically
    * Right-aligns the left-most column in completion hint table

## 2.3.0 (November 11, 2021)
* Bug Fixes
  * Fixed `AttributeError` in `rl_get_prompt()` when prompt is `None`.
  * Fixed bug where using choices on a Settable didn't verify that a valid choice had been entered.
  * Fixed bug introduced in cmd2 2.0.0 in which `select()` converts return values to strings. It should never
    have converted return values.
* Enhancements
  * Added settings to Column class which prevent a table from overriding existing styles in header
    and/or data text. This allows for things like nesting an AlternatingTable in another AlternatingTable.
  * AlternatingTable no longer automatically applies background color to borders. This was done to improve
    appearance since the background color extended beyond the borders of the table.
  * Added ability to colorize all aspects of `AlternatingTable`, `BorderedTable`, and `SimpleTable`.
  * Added support for 8-bit/256-colors with the `cmd2.EightBitFg` and `cmd2.EightBitBg` classes.
  * Added support for 24-bit/RGB colors with the `cmd2.RgbFg` and `cmd2.RgbBg` classes.
  * Removed dependency on colorama.
  * Changed type of `ansi.allow_style` from a string to an `ansi.AllowStyle` Enum class.
* Deprecations
  * Deprecated `cmd2.fg`. Use `cmd2.Fg` instead.
  * Deprecated `cmd2.bg`. Use `cmd2.Bg` instead.
* Breaking Changes
  * To support the color upgrade, all cmd2 colors now inherit from either `ansi.FgColor` or `ansi.BgColor`.
    Therefore, `ansi.style()` no longer accepts colors as strings.

## 2.2.0 (September 14, 2021)
* Bug Fixes
  * Fixed extra space appended to each alias by "alias list" command
* Enhancements
  * New function `set_default_ap_completer_type()` allows developer to extend and modify the
    behavior of `ArgparseCompleter`.
  * Added `ArgumentParser.get_ap_completer_type()` and `ArgumentParser.set_ap_completer_type()`. These
    methods allow developers to enable custom tab completion behavior for a given parser by using a custom
    `ArgparseCompleter`-based class.
  * Added `ap_completer_type` keyword arg to `Cmd2ArgumentParser.__init__()` which saves a call
    to `set_ap_completer_type()`. This keyword will also work with `add_parser()` when creating subcommands
    if the base command's parser is a `Cmd2ArgumentParser`.
  * New function `register_argparse_argument_parameter()` allows developers to specify custom
    parameters to be passed to the argparse parser's `add_argument()` method. These parameters will
    become accessible in the resulting argparse Action object when modifying `ArgparseCompleter` behavior.
  * Using `SimpleTable` in the output for the following commands to improve appearance.
    * help
    * set (command and tab completion of Settables)
    * alias tab completion
    * macro tab completion
  * Tab completion of `CompletionItems` now includes divider row comprised of `Cmd.ruler` character.
  * Removed `--verbose` flag from set command since descriptions always show now.
  * All cmd2 built-in commands now populate `self.last_result`.
  * Argparse tab completer will complete remaining flag names if there are no more positionals to complete.
  * Updated `async_alert()` to account for `self.prompt` not matching Readline's current prompt.
* Deletions (potentially breaking changes)
  * Deleted `set_choices_provider()` and `set_completer()` which were deprecated in 2.1.2
* Breaking Changes
  * Renamed `set_default_argument_parser()` to `set_default_argument_parser_type()`

## 2.1.2 (July 5, 2021)
* Enhancements
    * Added the following accessor methods for cmd2-specific attributes to the `argparse.Action` class
        * `get_choices_callable()`
        * `set_choices_provider()`
        * `set_completer()`
        * `get_descriptive_header()`
        * `set_descriptive_header()`
        * `get_nargs_range()`
        * `set_nargs_range()`
        * `get_suppress_tab_hint()`
        * `set_suppress_tab_hint()`
* Deprecations
    * Now that `set_choices_provider()` and `set_completer()` have been added as methods to the
      `argparse.Action` class, the standalone functions of the same name will be removed in version
      2.2.0. To update to the new convention, do the following:
        * Change `set_choices_provider(action, provider)` to `action.set_choices_provider(provider)`
        * Change `set_completer(action, completer)` to `action.set_completer(completer)`

## 2.1.1 (June 17, 2021)
* Bug Fixes
   * Fixed handling of argparse's default options group name which was changed in Python 3.10
* Enhancements
    * Restored `plugins` and `tests_isolated` directories to tarball published to PyPI for `cmd2` release

## 2.1.0 (June 14, 2021)
* Enhancements
   * Converted persistent history files from pickle to compressed JSON

## 2.0.1 (June 7, 2021)
* Bug Fixes
  * Exclude `plugins` and `tests_isolated` directories from tarball published to PyPI for `cmd2` release

## 2.0.0 (June 6, 2021)
* Bug Fixes
  * Fixed issue where history indexes could get repeated
  * Fixed issue where TableCreator was tossing blank last line
  * Corrected help text for alias command
* Breaking Changes
    * `cmd2` 2.0 supports Python 3.6+ (removed support for Python 3.5)
    * Argparse Completion / Settables
        * Replaced `choices_function` / `choices_method` with `choices_provider`.
        * Replaced `completer_function` / `completer_method` with `completer`.
        * ArgparseCompleter now always passes `cmd2.Cmd` or `CommandSet` instance as the first positional
        argument to choices_provider and completer functions.
    * Moved `basic_complete` from utils into `cmd2.Cmd` class.
    * Moved `CompletionError` to exceptions.py
    * ``Namespace.__statement__`` has been removed. Use `Namespace.cmd2_statement.get()` instead.
    * Removed `--silent` flag from `alias/macro create` since startup scripts can be run silently.
    * Removed `--with_silent` flag from `alias/macro list` since startup scripts can be run silently.
    * Removed `with_argparser_and_unknown_args` since it was deprecated in 1.3.0.
    * Renamed `silent_startup_script` to `silence_startup_script` for clarity.
    * Replaced `cmd2.Cmd.completion_header` with `cmd2.Cmd.formatted_completions`. See Enhancements
      for description of this new class member.
    * Settables now have new initialization parameters. It is now a required parameter to supply the reference to the
      object that holds the settable attribute. `cmd2.Cmd.settables` is no longer a public dict attribute - it is now a
      property that aggregates all Settables across all registered CommandSets.
    * Failed transcript testing now sets self.exit_code to 1 instead of -1.
    * Renamed `use_ipython` keyword parameter of `cmd2.Cmd.__init__()` to `include_ipy`.
    * `py` command is only enabled if `include_py` parameter is `True`. See Enhancements for a description
      of this parameter.
    * Removed ability to run Python commands from the command line with `py`. Now `py` takes no arguments
      and just opens an interactive Python shell.
    * Changed default behavior of `runcmds_plus_hooks()` to not stop when Ctrl-C is pressed and instead
      run the next command in its list.
    * Removed `cmd2.Cmd.quit_on_sigint` flag, which when `True`, quit the application when Ctrl-C was pressed at the prompt.
    * The history bug fix resulted in structure changes to the classes in `cmd2.history`. Therefore, persistent history
      files created with versions older than 2.0.0 are not compatible.
* Enhancements
    * Added support for custom tab completion and up-arrow input history to `cmd2.Cmd2.read_input`.
      See [read_input.py](https://github.com/python-cmd2/cmd2/blob/master/examples/read_input.py)
      for an example.
    * Added `cmd2.exceptions.PassThroughException` to raise unhandled command exceptions instead of printing them.
    * Added support for ANSI styles and newlines in tab completion results using `cmd2.Cmd.formatted_completions`.
      `cmd2` provides this capability automatically if you return argparse completion matches as `CompletionItems`.
    * Settables enhancements:
        * Settables may be optionally scoped to a CommandSet. Settables added to CommandSets will appear when a
          CommandSet is registered and disappear when a CommandSet is unregistered. Optionally, scoped Settables
          may have a prepended prefix.
        * Settables now allow changes to be applied to any arbitrary object attribute. It no longer needs to match an
          attribute added to the cmd2 instance itself.
    * Raising ``SystemExit`` or calling ``sys.exit()`` in a command or hook function will set ``self.exit_code``
      to the exit code used in those calls. It will also result in the command loop stopping.
    * ipy command now includes all of `self.py_locals` in the IPython environment
    * Added `include_py` keyword parameter to `cmd2.Cmd.__init__()`. If `False`, then the `py` command will
      not be available. Defaults to `False`. `run_pyscript` is not affected by this parameter.
    * Made the amount of space between columns in a SimpleTable configurable
    * On POSIX systems, shell commands and processes being piped to are now run in the user's preferred shell
      instead of /bin/sh. The preferred shell is obtained by reading the SHELL environment variable. If that
      doesn't exist or is empty, then /bin/sh is used.
    * Changed `cmd2.Cmd._run_editor()` to the public method `cmd2.Cmd.run_editor()`

## 1.5.0 (January 31, 2021)
* Bug Fixes
    * Fixed bug where setting `always_show_hint=True` did not show a hint when completing `Settables`
    * Fixed bug in editor detection logic on Linux systems that do not have `which`
    * Fixed bug in table creator where column headers with tabs would result in an incorrect width calculation
    * Fixed `FileNotFoundError` which occurred when running `history --clear` and no history file existed.
* Enhancements
    * Added `silent_startup_script` option to `cmd2.Cmd.__init__()`. If `True`, then the startup script's
      output will be suppressed. Anything written to stderr will still display.
    * cmd2 now uses pyreadline3 when running Python 3.8 or greater on Windows
* Notes
    * This is the last release planned to support Python 3.5

## 1.4.0 (November 11, 2020)
* Bug Fixes
    * Fixed tab completion crash on Windows
* Enhancements
    * Changed how multiline doc string help is formatted to match style of other help messages

## 1.3.11 (October 1, 2020)
* Bug Fixes
    * Fixed issue where quoted redirectors and terminators in aliases and macros were not being
    restored when read from a startup script.
    * Fixed issue where instantiating more than one cmd2-based class which uses the `@as_subcommand_to`
    decorator resulted in duplicated help text in the base command the subcommands belong to.

## 1.3.10 (September 17, 2020)
* Enhancements
    * Added user-settable option called `always_show_hint`. If True, then tab completion hints will always
    display even when tab completion suggestions print. Arguments whose help or hint text is suppressed will
    not display hints even when this setting is True.
    * argparse tab completion now groups flag names which run the same action. Optional flags are wrapped
    in brackets like it is done in argparse usage text.
    * default category decorators are now heritable by default and will propagate the category down the
    class hierarchy until overridden. There's a new optional flag to set heritable to false.
    * Added `--silent` flag to `alias/macro create`. If used, then no confirmation message will be printed
    when aliases and macros are created or overwritten.
    * Added `--with_silent` flag to `alias/macro list`. Use this option when saving to a startup script
    that should silently create aliases and macros.
* Bug Fixes
    * Fixed issue where flag names weren't always sorted correctly in argparse tab completion

## 1.3.9 (September 03, 2020)
* Breaking Changes
    * `CommandSet.on_unregister()` is now called as first step in unregistering a `CommandSet` and not
    the last. `CommandSet.on_unregistered()` is now the last step.
* Enhancements
    * Added `CommandSet.on_registered()`. This is called by `cmd2.Cmd` after a `CommandSet` is registered
    and all its commands have been added to the CLI.
    * Added `CommandSet.on_unregistered()`. This is called by `cmd2.Cmd` after a `CommandSet` is unregistered
    and all its commands have been removed from the CLI.

## 1.3.8 (August 28, 2020)
* Bug Fixes
    * Fixed issue where subcommand added with `@as_subcommand_to` decorator did not display help
    when called with `-h/--help`.
* Enhancements
    * `add_help=False` no longer has to be passed to parsers used in `@as_subcommand_to` decorator.
      Only pass this if your subcommand should not have the `-h/--help` help option (as stated in
      argparse documentation).

## 1.3.7 (August 27, 2020)
* Bug Fixes
    * Fixes an issue introduced in 1.3.0 with processing command strings containing terminator/separator
      character(s) that are manually passed to a command that uses argparse.

## 1.3.6 (August 27, 2020)
* Breaking changes
    * The functions cmd2 adds to Namespaces (`get_statement()` and `get_handler()`) are now
    `Cmd2AttributeWrapper` objects named `cmd2_statement` and `cmd2_handler`. This makes it
    easy to filter out which attributes in an `argparse.Namespace` were added by `cmd2`.
* Deprecations
    * ``Namespace.__statement__`` will be removed in `cmd2` 2.0.0. Use `Namespace.cmd2_statement.get()`
    going forward.

## 1.3.5 (August 25, 2020)
* Bug Fixes
    * Fixed `RecursionError` when printing an `argparse.Namespace` caused by custom attribute cmd2 was adding
* Enhancements
    * Added `get_statement()` function to `argparse.Namespace` which returns `__statement__` attribute

## 1.3.4 (August 20, 2020)
* Bug Fixes
    * Fixed `AttributeError` when `CommandSet` that uses `as_subcommand_to` decorator is loaded during
    `cmd2.Cmd.__init__()`.
* Enhancements
    * Improved exception messages when using mock without `spec=True`.
    See [testing](https://cmd2.readthedocs.io/en/latest/testing.html) documentation for more details on testing
    cmd2-based applications with mock.

## 1.3.3 (August 13, 2020)
* Breaking changes
    * CommandSet command functions (do_, complete_, help_) will no longer have the cmd2 app
      passed in as the first parameter after `self` since this is already a class member.
    * Renamed `install_command_set()` and `uninstall_command_set()` to `register_command_set()` and
      `unregister_command_set()` for better name consistency.
* Bug Fixes
    * Fixed help formatting bug in `Cmd2ArgumentParser` when `metavar` is a tuple
    * Fixed tab completion bug when using `CompletionItem` on an argument whose `metavar` is a tuple
    * Added explicit testing against python 3.5.2 for Ubuntu 16.04, and 3.5.3 for Debian 9
    * Added fallback definition of typing.Deque (taken from 3.5.4)
    * Removed explicit type hints that fail due to a bug in 3.5.2 favoring comment-based hints instead
    * When passing a ns_provider to an argparse command, will now attempt to resolve the correct
      CommandSet instance for self. If not, it'll fall back and pass in the cmd2 app
* Other
    * Added missing doc-string for new cmd2.Cmd __init__ parameters
      introduced by CommandSet enhancement

## 1.3.2 (August 10, 2020)
* Bug Fixes
    * Fixed `prog` value of subcommands added with `as_subcommand_to()` decorator.
    * Fixed missing settings in subcommand parsers created with `as_subcommand_to()` decorator. These settings
      include things like description and epilog text.
    * Fixed issue with CommandSet auto-discovery only searching direct sub-classes
* Enhancements
    * Added functions to fetch registered CommandSets by type and command name

## 1.3.1 (August 6, 2020)
* Bug Fixes
    * Fixed issue determining whether an argparse completer function required a reference to a containing
      CommandSet. Also resolves issues determining the correct CommandSet instance when calling the argparse
      argument completer function.  Manifested as a TypeError when using `cmd2.Cmd.path_complete` as a completer
      for an argparse-based command defined in a CommandSet

## 1.3.0 (August 4, 2020)
* Enhancements
    * Added CommandSet - Enables defining a separate loadable module of commands to register/unregister
      with your cmd2 application.
* Other
    * Marked with_argparser_and_unknown_args pending deprecation and consolidated implementation into
      with_argparser

## 1.2.1 (July 14, 2020)
* Bug Fixes
    * Relax minimum version of `importlib-metadata` to >= 1.6.0 when using Python < 3.8

## 1.2.0 (July 13, 2020)
* Bug Fixes
    * Fixed `typing` module compatibility issue with Python 3.5 prior to 3.5.4
* Enhancements
    * Switched to getting version using `importlib.metadata` instead of using `pkg_resources`
        * Improves `cmd2` application launch time on systems that have a lot of Python packages on `sys.path`
        * Added dependency on `importlib_metadata` when running on versions of Python prior to 3.8

## 1.1.0 (June 6, 2020)
* Bug Fixes
    * Fixed issue where subcommand usage text could contain a subcommand alias instead of the actual name
    * Fixed bug in `ArgparseCompleter` where `fill_width` could become negative if `token_width` was large
      relative to the terminal width.
* Enhancements
    * Made `ipy` consistent with `py` in the following ways
        * `ipy` returns whether any of the commands run in it returned True to stop command loop
        * `Cmd.in_pyscript()` returns True while in `ipy`.
        * Starting `ipy` when `Cmd.in_pyscript()` is already True is not allowed.
    * `with_argument_list`, `with_argparser`, and `with_argparser_and_unknown_args` wrappers now pass
      `kwargs` through to their wrapped command function.
    * Added `table_creator` module for creating richly formatted tables. This module is in beta and subject
      to change.
        * See [table_creation](https://cmd2.readthedocs.io/en/latest/features/table_creation.html)
          documentation for an overview.
        * See [table_creation.py](https://github.com/python-cmd2/cmd2/blob/master/examples/table_creation.py)
          for an example.
    * Added the following exceptions to the public API
        * `SkipPostcommandHooks` - Custom exception class for when a command has a failure bad enough to skip
          post command hooks, but not bad enough to print the exception to the user.
        * `Cmd2ArgparseError` - A `SkipPostcommandHooks` exception for when a command fails to parse its arguments.
          Normally argparse raises a `SystemExit` exception in these cases. To avoid stopping the command
          loop, catch the `SystemExit` and raise this instead. If you still need to run post command hooks
          after parsing fails, just return instead of raising an exception.
    * Added explicit handling of `SystemExit`. If a command raises this exception, the command loop will be
      gracefully stopped.

## 1.0.2 (April 06, 2020)
* Bug Fixes
    * Ctrl-C now stops a running text script instead of just the current `run_script` command
* Enhancements
    * `do_shell()` now saves the return code of the command it runs in `self.last_result` for use in pyscripts

## 1.0.1 (March 13, 2020)
* Bug Fixes
    * Fixed issue where postcmd hooks were running after an `argparse` exception in a command.

## 1.0.0 (March 1, 2020)
* Enhancements
    * The documentation at [cmd2.rftd.io](https://cmd2.readthedocs.io) received a major overhaul
* Other
    * Moved [categorize](https://cmd2.readthedocs.io/en/latest/api/utils.html#miscellaneous) utility function from **decorators** module to **utils** module
* Notes
    * Now that the 1.0 release is out, `cmd2` intends to follow [Semantic Versioning](https://semver.org)

## 0.10.1 (February 19, 2020)
* Bug Fixes
    * Corrected issue where the actual new value was not always being printed in do_set. This occurred in cases where
      the typed value differed from what the setter had converted it to.
    * Fixed bug where ANSI style sequences were not correctly handled in `utils.truncate_line()`.
    * Fixed bug where pyscripts could edit `cmd2.Cmd.py_locals` dictionary.
    * Fixed bug where cmd2 set `sys.path[0]` for a pyscript to cmd2's working directory instead of the
    script file's directory.
    * Fixed bug where `sys.path` was not being restored after a pyscript ran.
* Enhancements
    * Renamed set command's `-l/--long` flag to `-v/--verbose` for consistency with help and history commands.
    * Setting the following pyscript variables:
        * `__name__`: __main__
        * `__file__`: script path (as typed, ~ will be expanded)
    * Only tab complete after redirection tokens if redirection is allowed
    * Made `CompletionError` exception available to non-argparse tab completion
    * Added `apply_style` to `CompletionError` initializer. It defaults to True, but can be set to False if
    you don't want the error text to have `ansi.style_error()` applied to it when printed.
* Other
    * Removed undocumented `py run` command since it was replaced by `run_pyscript` a while ago
    * Renamed `AutoCompleter` to `ArgparseCompleter` for clarity
    * Custom `EmptyStatement` exception is no longer part of the documented public API
* Notes
    * This is a beta release leading up to the 1.0.0 release
    * We intend no more breaking changes prior to 1.0.0
        * Just bug fixes, documentation updates, and enhancements

## 0.10.0 (February 7, 2020)
* Enhancements
    * Changed the default help text to make `help -v` more discoverable
    * **set** command now supports tab completion of values
    * Added `add_settable()` and `remove_settable()` convenience methods to update `self.settable` dictionary
    * Added convenience `ansi.fg` and `ansi.bg` enums of foreground and background colors
        * `ansi.style()` `fg` argument can now either be of type `str` or `ansi.fg`
        * `ansi.style()` `bg` argument can now either be of type `str` or `ansi.bg`
        * This supports IDE auto-completion of color names
        * The enums also support
            * `f-strings` and `format()` calls (e.g. `"{}hello{}".format(fg.blue, fg.reset)`)
            * string concatenation (e.g. `fg.blue + "hello" + fg.reset`)
* Breaking changes
    * Renamed `locals_in_py` attribute of `cmd2.Cmd` to `self_in_py`
    * The following public attributes of `cmd2.Cmd` are no longer settable at runtime by default:
        * `continuation_prompt`
        * `self_in_py`
        * `prompt`
    * `self.settable` changed to `self.settables`
        * It is now a Dict[str, Settable] instead of Dict[str, str]
        * setting onchange callbacks have a new method signature and must be added to the
          Settable instance in order to be called
    * Removed `cast()` utility function
    * Removed `ansi.FG_COLORS` and `ansi.BG_COLORS` dictionaries
        * Replaced with `ansi.fg` and `ansi.bg` enums providing similar but improved functionality
* Notes
    * This is an alpha release leading up to the 1.0.0 release
    * We intend no more breaking changes prior to 1.0.0
        * Just bug fixes, documentation updates, and enhancements

## 0.9.25 (January 26, 2020)
* Enhancements
    * Reduced what gets put in package downloadable from PyPI (removed irrelevant CI config files and such)

## 0.9.24 (January 23, 2020)
* Enhancements
    * Flushing stderr when setting the window title and printing alerts for better responsiveness in cases where
    stderr is not unbuffered.
    * Added function to truncate a single line to fit within a given display width. `cmd2.utils.truncate_line`
    supports characters with display widths greater than 1 and ANSI style sequences.
    * Added line truncation support to `cmd2.utils` text alignment functions.
    * Added support for Python 3.9 alpha

## 0.9.23 (January 9, 2020)
* Bug Fixes
    * Fixed bug where startup script containing a single quote in its file name was incorrectly quoted
    * Added missing implicit dependency on `setuptools` due to build with `setuptools_scm`
* Enhancements
    * Added dim text style support via `style()` function and `ansi.INTENSITY_DIM` setting.
* Breaking changes
    * Renamed the following `ansi` members for accuracy in what types of ANSI escape sequences are handled
        * `ansi.allow_ansi` -> `ansi.allow_style`
        * `ansi.ansi_safe_wcswidth()` -> `ansi.style_aware_wcswidth()`
        * `ansi.ansi_aware_write()` -> `ansi.style_aware_write()`
    * Renamed the following `ansi` members for clarification
        * `ansi.BRIGHT` -> `ansi.INTENSITY_BRIGHT`
        * `ansi.NORMAL` -> `ansi.INTENSITY_NORMAL`

## 0.9.22 (December 9, 2019)
* Bug Fixes
    * Fixed bug where a redefined `ansi.style_error` was not being used in all `cmd2` files
* Enhancements
    * Enabled line buffering when redirecting output to a file
    * Added `align_left()`, `align_center()`, and `align_right()` to utils.py. All 3 of these functions support
    ANSI escape sequences and characters with display widths greater than 1. They wrap `align_text()` which
    is also in utils.py.

## 0.9.21 (November 26, 2019)
* Bug Fixes
    * Fixed bug where pipe processes were not being stopped by Ctrl-C
    * Added exception handling to account for non-standard Python environments in which readline is not loaded
     dynamically from a shared library file
* Enhancements
    * Added `read_input()` function that is used to read from stdin. Unlike the Python built-in `input()`, it also has
    an argument to disable tab completion while input is being entered.
    * Added capability to override the argument parser class used by cmd2 built-in commands. See override_parser.py
    example for more details.
    * Added `end` argument to `pfeedback()` to be consistent with the other print functions like `poutput()`.
    * Added `apply_style` to `pwarning()`.
* Breaking changes
    * For consistency between all the print functions:
        * Made `end` and `chop` keyword-only arguments of `ppaged()`
        * `end` is always added to message in `ppaged()`

## 0.9.20 (November 12, 2019)
* Bug Fixes
    * Fixed bug where setting `use_ipython` to False removed ipy command from the entire `cmd2.Cmd` class instead of
    just the instance being created
    * Fix bug where cmd2 ran 'stty sane' command when stdin was not a terminal
* Enhancements
    * Send all startup script paths to run_script. Previously we didn't do this if the file was empty, but that
    showed no record of the run_script command in history.
    * Made it easier for developers to override `edit` command by having `do_history` no longer call `do_edit`. This
    also removes the need to exclude `edit` command from history list.
    * It is no longer necessary to set the `prog` attribute of an argparser with subcommands. cmd2 now automatically
    sets the prog value of it and all its subparsers so that all usage statements contain the top level command name
    and not sys.argv[0].
* Breaking changes
    * Some constants were moved from cmd2.py to constants.py
    * cmd2 command decorators were moved to decorators.py. If you were importing them via cmd2's \_\_init\_\_.py, then
    there will be no issues.

## 0.9.19 (October 14, 2019)
* Bug Fixes
    * Fixed `ValueError` exception which could occur when an old format persistent history file is loaded with new `cmd2`
* Enhancements
    * Improved displaying multiline CompletionErrors by indenting all lines

## 0.9.18 (October 1, 2019)
* Bug Fixes
    * Fixed bug introduced in 0.9.17 where help functions for hidden and disabled commands were not being filtered
    out as help topics
* Enhancements
    * `AutoCompleter` now handles argparse's mutually exclusive groups. It will not tab complete flag names or positionals
    for already completed groups. It also will print an error if you try tab completing a flag's value if the flag
    belongs to a completed group.
    * `AutoCompleter` now uses the passed-in parser's help formatter to generate hint text. This gives help and
    hint text for an argument consistent formatting.

## 0.9.17 (September 23, 2019)
* Bug Fixes
    * Fixed a bug when using WSL when all Windows paths have been removed from $PATH
    * Fixed a bug when running a cmd2 application on Linux without Gtk libraries installed
* Enhancements
    * No longer treating empty text scripts as an error condition
    * Allow dynamically extending a `cmd2.Cmd` object instance with a `do_xxx` method at runtime
    * Choices/Completer functions can now be passed a dictionary that maps command-line tokens to their
    argparse argument. This is helpful when one argument determines what is tab completed for another argument.
    If these functions have an argument called `arg_tokens`, then AutoCompleter will automatically pass this
    dictionary to them.
    * Added CompletionError class that can be raised during argparse-based tab completion and printed to the user
    * Added the following convenience methods
        - `Cmd.in_script()` - return whether a text script is running
        - `Cmd.in_pyscript()` - return whether a pyscript is running

## 0.9.16 (August 7, 2019)
* Bug Fixes
    * Fixed inconsistent parsing/tab completion behavior based on the value of `allow_redirection`. This flag is
    only meant to be a security setting that prevents redirection of stdout and should not alter parsing logic.
* Enhancements
    * Raise `TypeError` if trying to set choices/completions on argparse action that accepts no arguments
    * Create directory for the persistent history file if it does not already exist
    * Added `set_choices_function()`, `set_choices_method()`, `set_completer_function()`, and `set_completer_method()`
    to support cases where this functionality needs to be added to an argparse action outside of the normal
    `parser.add_argument()` call.
* Breaking Changes
    * Aliases and macros can no longer have the same name as a command

## 0.9.15 (July 24, 2019)
* Bug Fixes
    * Fixed exception caused by tab completing after an invalid subcommand was entered
    * Fixed bug where `history -v` was sometimes showing raw and expanded commands when they weren't different
    * Fixed bug where multiline commands were having leading and ending spaces stripped. This would mess up quoted
    strings that crossed multiple lines.
    * Fixed a bug when appending to the clipboard where contents were in reverse order
    * Fixed issue where run_pyscript failed if the script's filename had 2 or more consecutive spaces
    * Fixed issue where completer function of disabled command would still run
* Enhancements
    * Greatly simplified using argparse-based tab completion. The new interface is a complete overhaul that breaks
    the previous way of specifying completion and choices functions. See header of [argparse_custom.py](https://github.com/python-cmd2/cmd2/blob/master/cmd2/argparse_custom.py)
    for more information.
    * Enabled tab completion on multiline commands
* **Renamed Commands Notice**
    * The following commands were renamed in the last release and have been removed in this release
        * `load` - replaced by `run_script`
        * `_relative_load` - replaced by `_relative_run_script`
        * `pyscript` - replaced by `run_pyscript`
    * We apologize for any inconvenience, but the new names are more self-descriptive
        * Lots of end users were confused particularly about what exactly `load` should be loading
* Breaking Changes
    * Restored `cmd2.Cmd.statement_parser` to be a public attribute (no underscore)
        * Since it can be useful for creating [post-parsing hooks](https://cmd2.readthedocs.io/en/latest/features/hooks.html#postparsing-hooks)
    * Completely overhauled the interface for adding tab completion to argparse arguments. See enhancements for more details.
    * `ACArgumentParser` is now called `Cmd2ArgumentParser`
    * Moved `basic_complete` to utils.py
    * Made optional arguments on the following completer methods keyword-only:
    `delimiter_complete`, `flag_based_complete`, `index_based_complete`, `path_complete`, `shell_cmd_complete`
    * Renamed history option from `--output-file` to `--output_file`
    * Renamed `matches_sort_key` to `default_sort_key`. This value determines the default sort ordering of string
    results like alias, command, category, macro, settable, and shortcut names. Unsorted tab completion results
    also are sorted with this key. Its default value (ALPHABETICAL_SORT_KEY) performs a case-insensitive alphabetical
    sort, but it can be changed to a natural sort by setting the value to NATURAL_SORT_KEY.
    * `StatementParser` now expects shortcuts to be passed in as dictionary. This eliminates the step of converting the
    shortcuts dictionary into a tuple before creating `StatementParser`.
    * Renamed `Cmd.pyscript_name` to `Cmd.py_bridge_name`
    * Renamed `Cmd.pystate` to `Cmd.py_locals`
    * Renamed `PyscriptBridge` to `PyBridge`

## 0.9.14 (June 29, 2019)
* Enhancements
    * Added support for and testing with Python 3.8, starting with 3.8 beta
    * Improved information displayed during transcript testing
    * Added `ansi` module with functions and constants to support ANSI escape sequences which are used for things
    like applying style to text
    * Added support for applying styles (color, bold, underline) to text via `style()` function in `ansi` module
    * Added default styles to ansi.py for printing `success`, `warning`. and `error` text. These are the styles used
    by cmd2 and can be overridden to match the color scheme of your application.
    * Added `ansi_aware_write()` function to `ansi` module. This function takes into account the value of `allow_ansi`
    to determine if ANSI escape sequences should be stripped when not writing to a tty. See documentation for more
    information on the `allow_ansi` setting.
* Breaking Changes
    * Python 3.4 reached its [end of life](https://www.python.org/dev/peps/pep-0429/) on March 18, 2019 and is no longer supported by `cmd2`
        * If you need to use Python 3.4, you should pin your requirements to use `cmd2` 0.9.13
    * Made lots of changes to minimize the public API of the `cmd2.Cmd` class
        * Attributes and methods we do not intend to be public now all begin with an underscore
        * We make no API stability guarantees about these internal functions
    * Split `perror` into 2 functions:
        * `perror` - print a message to sys.stderr
        * `pexcept` - print Exception message to sys.stderr. If debug is true, print exception traceback if one exists
    * Signature of `poutput` and `perror` significantly changed
        * Removed color parameters `color`, `err_color`, and `war_color` from `poutput` and `perror`
            * See the docstrings of these methods or the [cmd2 docs](https://cmd2.readthedocs.io/en/latest/features/generating_output.html) for more info on applying styles to output messages
        * `end` argument is now keyword-only and cannot be specified positionally
        * `traceback_war` no longer exists as an argument since it isn't needed now that `perror` and `pexcept` exist
    * Moved `cmd2.Cmd.colors` to ansi.py and renamed it to `allow_ansi`. This is now an application-wide setting.
    * Renamed the following constants and moved them to ansi.py
        * `COLORS_ALWAYS` --> `ANSI_ALWAYS`
        * `COLORS_NEVER` --> `ANSI_NEVER`
        * `COLORS_TERMINAL` --> `ANSI_TERMINAL`
* **Renamed Commands Notice**
    * The following commands have been renamed. The old names will be supported until the next release.
        * `load` --> `run_script`
        * `_relative_load` --> `_relative_run_script`
        * `pyscript` --> `run_pyscript`

## 0.9.13 (June 14, 2019)
* Bug Fixes
    * Fixed issue where the wrong terminator was being appended by `Statement.expanded_command_line()`
    * Fixed issue where aliases and macros could not contain terminator characters in their values
    * History now shows what was typed for macros and not the resolved value by default. This is consistent with
    the behavior of aliases. Use the `expanded` or `verbose` arguments to `history` to see the resolved value for
    the macro.
    * Fixed parsing issue in case where output redirection appears before a pipe. In that case, the pipe was given
    precedence even though it appeared later in the command.
    * Fixed issue where quotes around redirection file paths were being lost in `Statement.expanded_command_line()`
    * Fixed a bug in how line numbers were calculated for transcript testing
    * Fixed issue where `_cmdloop()` suppressed exceptions by returning from within its `finally` code
    * Fixed UnsupportedOperation on fileno error when a shell command was one of the commands run while generating
    a transcript
    * Fixed bug where history was displaying expanded multiline commands when -x was not specified
* Enhancements
    * **Added capability to chain pipe commands and redirect their output (e.g. !ls -l | grep user | wc -l > out.txt)**
    * `pyscript` limits a command's stdout capture to the same period that redirection does.
    Therefore output from a command's postparsing and finalization hooks isn't saved in the StdSim object.
    * `StdSim.buffer.write()` now flushes when the wrapped stream uses line buffering and the bytes being written
    contain a newline or carriage return. This helps when `pyscript` is echoing the output of a shell command
    since the output will print at the same frequency as when the command is run in a terminal.
    * **ACArgumentParser** no longer prints complete help text when a parsing error occurs since long help messages
    scroll the actual error message off the screen.
    * Exceptions occurring in tab completion functions are now printed to stderr before returning control back to
    readline. This makes debugging a lot easier since readline suppresses these exceptions.
    * Added support for custom Namespaces in the argparse decorators. See description of `ns_provider` argument
    for more information.
    * Transcript testing now sets the `exit_code` returned from `cmdloop` based on Success/Failure
    * The history of entered commands previously was saved using the readline persistence mechanism,
    and only persisted if you had readline installed. Now history is persisted independent of readline; user
    input from previous invocations of `cmd2` based apps now shows in the `history` command.
    * Text scripts now run immediately instead of adding their commands to `cmdqueue`. This allows easy capture of
    the entire script's output.
    * Added member to `CommandResult` called `stop` which is the return value of `onecmd_plus_hooks` after it runs
    the given command line.
* Breaking changes
    * Replaced `unquote_redirection_tokens()` with `unquote_specific_tokens()`. This was to support the fix
    that allows terminators in alias and macro values.
    * Changed `Statement.pipe_to` to a string instead of a list
    * `preserve_quotes` is now a keyword-only argument in the argparse decorators
    * Refactored so that `cmd2.Cmd.cmdloop()` returns the `exit_code` instead of a call to `sys.exit()`
    It is now application developer's responsibility to treat the return value from `cmdloop()` accordingly
    * Only valid commands are persistent in history between invocations of `cmd2` based apps. Previously
    all user input was persistent in history. If readline is installed, the history available with the up and
    down arrow keys (readline history) may not match that shown in the `history` command, because `history`
    only tracks valid input, while readline history captures all input.
    * History is now persisted in a binary format, not plain text format. Previous history files are destroyed
    on first launch of a `cmd2` based app of version 0.9.13 or higher.
    * HistoryItem class is no longer a subclass of `str`. If you are directly accessing the `.history` attribute
    of a `cmd2` based app, you will need to update your code to use `.history.get(1).statement.raw` instead.
    * Removed internally used `eos` command that was used to keep track of when a text script's commands ended
    * Removed `cmd2` member called `_STOP_AND_EXIT` since it was just a boolean value that should always be True
    * Removed `cmd2` member called `_should_quit` since `PyBridge` now handles this logic
    * Removed support for `cmd.cmdqueue`
    * `allow_cli_args` is now an argument to __init__ instead of a `cmd2` class member
* **Python 3.4 EOL notice**
    * Python 3.4 reached its [end of life](https://www.python.org/dev/peps/pep-0429/) on March 18, 2019
    * This is the last release of `cmd2` which will support Python 3.4

## 0.9.12 (April 22, 2019)
* Bug Fixes
    * Fixed a bug in how redirection and piping worked inside ``py`` or ``pyscript`` commands
    * Fixed bug in `async_alert` where it didn't account for prompts that contained newline characters
    * Fixed path completion case when CWD is just a slash. Relative path matches were incorrectly prepended with a slash.
* Enhancements
    * Added ability to include command name placeholders in the message printed when trying to run a disabled command.
        * See docstring for ``disable_command()`` or ``disable_category()`` for more details.
    * Added instance attributes to customize error messages without having to override methods. These messages can
    also be colored.
        * `help_error` - the error that prints when no help information can be found
        * `default_error` - the error that prints when a non-existent command is run
    * The `with_argparser` decorators now add the Statement object created when parsing the command line to the
    `argparse.Namespace` object they pass to the `do_*` methods. It is stored in an attribute called `__statement__`.
    This can be useful if a command function needs to know the command line for things like logging.
    * Added a `-t` option to the `load` command for automatically generating a transcript based on a script file
    * When in a **pyscript**, the stdout and stderr streams of shell commands and processes being piped to are now
    captured and included in the ``CommandResult`` structure.
* Potentially breaking changes
    * The following commands now write to stderr instead of stdout when printing an error. This will make catching
    errors easier in pyscript.
        * ``do_help()`` - when no help information can be found
        * ``default()`` - in all cases since this is called when an invalid command name is run
        * ``_report_disabled_command_usage()`` - in all cases since this is called when a disabled command is run
    * Removed *** from beginning of error messages printed by `do_help()` and `default()`
    * Significantly refactored ``cmd.Cmd`` class so that all class attributes got converted to instance attributes, also:
        * Added ``allow_redirection``, ``terminators``, ``multiline_commands``, and ``shortcuts`` as optional arguments
        to ``cmd2.Cmd.__init__()``
        * A few instance attributes were moved inside ``StatementParser`` and properties were created for accessing them
    * ``self.pipe_proc`` is now called ``self.cur_pipe_proc_reader`` and is a ``ProcReader`` class.
    * Shell commands and commands being piped to while in a *pyscript* will function as if their output is going
    to a pipe and not a tty. This was necessary to be able to capture their output.
    * Removed `reserved_words` class attribute due to lack of use
    * Removed `keywords` instance attribute due to lack of use

## 0.9.11 (March 13, 2019)
* Bug Fixes
    * Fixed bug in how **history** command deals with multiline commands when output to a script
    * Fixed a bug when the ``with_argument_list`` decorator is called with the optional ``preserve_quotes`` argument
    * Fix bug in ``perror()`` where it would try to print an exception Traceback even if none existed
* Enhancements
    * Improvements to the **history** command
        * Simplified the display format and made it more similar to **bash**
        * Added **-x**, **--expanded** flag
            * output expanded commands instead of entered command (expands aliases, macros, and shortcuts)
        * Added **-v**, **--verbose** flag
            * display history and include expanded commands if they differ from the typed command
        * Added support for negative indices
    * Added ``matches_sort_key`` to override the default way tab completion matches are sorted
    * Added ``StdSim.pause_storage`` member which when True will cause ``StdSim`` to not save the output sent to it.
      See documentation for ``CommandResult`` in ``pyscript_bridge.py`` for reasons pausing the storage can be useful.
    * Added ability to disable/enable individual commands and entire categories of commands. When a command
      is disabled, it will not show up in the help menu or tab complete. If a user tries to run the command
      or call help on it, a command-specific message supplied by the developer will be printed. The following
      commands were added to support this feature.
        * ``enable_command()``
        * ``enable_category()``
        * ``disable_command()``
        * ``disable_category()``
* Potentially breaking changes
    * Made ``cmd2_app`` a positional and required argument of ``AutoCompleter`` since certain functionality now
    requires that it can't be ``None``.
    * ``AutoCompleter`` no longer assumes ``CompletionItem`` results are sorted. Therefore you should follow the
    ``cmd2`` convention of setting ``self.matches_sorted`` to True before returning the results if you have already
    sorted the ``CompletionItem`` list. Otherwise it will be sorted using ``self.matches_sort_key``.
    * Removed support for bash completion since this feature had slow performance. Also it relied on
    ``AutoCompleter`` which has since developed a dependency on ``cmd2`` methods.
    * Removed ability to call commands in ``pyscript`` as if they were functions (e.g. ``app.help()``) in favor
    of only supporting one ``pyscript`` interface. This simplifies future maintenance.
    * No longer supporting C-style comments. Hash (#) is the only valid comment marker.
    * No longer supporting comments embedded in a command. Only command line input where the first
    non-whitespace character is a # will be treated as a comment. This means any # character appearing
    later in the command will be treated as a literal. The same applies to a # in the middle of a multiline
    command, even if it is the first character on a line.
        * \# this is a comment
        * this # is not a comment

## 0.9.10 (February 22, 2019)
* Bug Fixes
    * Fixed unit test that hangs on Windows

## 0.9.9 (February 21, 2019)
* Bug Fixes
    * Fixed bug where the ``set`` command was not tab completing from the current ``settable`` dictionary.
* Enhancements
    * Changed edit command to use do_shell() instead of calling os.system()

## 0.9.8 (February 06, 2019)
* Bug Fixes
    * Fixed issue with echoing strings in StdSim. Because they were being sent to a binary buffer, line buffering
    was being ignored.
* Enhancements
    * Made quit() and exit() functions available to scripts run with pyscript. This allows those scripts to exit
    back to the console's prompt instead of exiting the whole application.

## 0.9.7 (January 08, 2019)
* Bug Fixes
    * Fixed bug when user chooses a zero or negative index when calling ``Cmd.select()``
    * Restored behavior where ``cmd_echo`` always starts as False in a py script. This was broken in 0.9.5.
* Enhancements
    * **cmdloop** now only attempts to register a custom signal handler for SIGINT if running in the main thread
    * commands run as a result of ``default_to_shell`` being **True** now run via ``do_shell()`` and are saved
    to history.
    * Added more tab completion to pyscript command.
* Deletions (potentially breaking changes)
    * Deleted ``Cmd.colorize()`` and ``Cmd._colorcodes`` which were deprecated in 0.9.5
    * Replaced ``dir_exe_only`` and  ``dir_only`` flags in ``path_complete`` with optional ``path_filter`` function
    that is used to filter paths out of completion results.
    * ``perror()`` no longer prepends "ERROR: " to the error message being printed

## 0.9.6 (October 13, 2018)
* Bug Fixes
    * Fixed bug introduced in 0.9.5 caused by backing up and restoring `self.prompt` in `pseudo_raw_input`.
      As part of this fix, continuation prompts will not be redrawn with `async_update_prompt` or `async_alert`.
* Enhancements
    * All platforms now depend on [wcwidth](https://pypi.python.org/pypi/wcwidth) to assist with asynchronous alerts.
    * Macros now accept extra arguments when called. These will be tacked onto the resolved command.
    * All cmd2 commands run via `py` now go through `onecmd_plus_hooks`.

## 0.9.5 (October 11, 2018)
* Bug Fixes
    * Fixed bug where ``get_all_commands`` could return non-callable attributes
    * Fixed bug where **alias** command was dropping quotes around arguments
    * Fixed bug where running help on argparse commands didn't work if they didn't support -h
    * Fixed transcript testing bug where last command in transcript has no expected output
    * Fixed bugs with how AutoCompleter and ArgparseFunctor handle argparse
    arguments with nargs=argparse.REMAINDER. Tab completion now correctly
    matches how argparse will parse the values. Command strings generated by
    ArgparseFunctor should now be compliant with how argparse expects
    REMAINDER arguments to be ordered.
    * Fixed bugs with how AutoCompleter handles flag prefixes. It is no
    longer hard-coded to use '-' and will check against the prefix_chars in
    the argparse object. Also, single-character tokens that happen to be a
    prefix char are not treated as flags by argparse and AutoCompleter now
    matches that behavior.
    * Fixed bug where AutoCompleter was not distinguishing between a negative number and a flag
    * Fixed bug where AutoCompleter did not handle -- the same way argparse does (all args after -- are non-options)
* Enhancements
    * Added ``exit_code`` attribute of ``cmd2.Cmd`` class
        * Enables applications to return a non-zero exit code when exiting from ``cmdloop``
    * ``ACHelpFormatter`` now inherits from ``argparse.RawTextHelpFormatter`` to make it easier
    for formatting help/description text
    * Aliases are now sorted alphabetically
    * The **set** command now tab completes settable parameter names
    * Added ``async_alert``, ``async_update_prompt``, and ``set_window_title`` functions
        * These allow you to provide feedback to the user in an asynchronous fashion, meaning alerts can
        display when the user is still entering text at the prompt. See [async_printing.py](https://github.com/python-cmd2/cmd2/blob/master/examples/async_printing.py)
        for an example.
    * Cross-platform colored output support
        * ``colorama`` gets initialized properly in ``Cmd.__init()``
        * The ``Cmd.colors`` setting is no longer platform dependent and now has three values:
            * Terminal (default) - output methods do not strip any ANSI escape sequences when output is a terminal, but
            if the output is a pipe or a file the escape sequences are stripped
            * Always - output methods **never** strip ANSI escape sequences, regardless of the output destination
            * Never - output methods strip all ANSI escape sequences
    * Added ``macro`` command to create macros, which are similar to aliases, but can take arguments when called
    * All cmd2 command functions have been converted to use argparse.
    * Renamed argparse_example.py to decorator_example.py to help clarify its intent
* Deprecations
    * Deprecated the built-in ``cmd2`` support for colors including ``Cmd.colorize()`` and ``Cmd._colorcodes``
* Deletions (potentially breaking changes)
    * The ``preparse``, ``postparsing_precmd``, and ``postparsing_postcmd`` methods *deprecated* in the previous release
    have been deleted
        * The new application lifecycle hook system allows for registration of callbacks to be called at various points
        in the lifecycle and is more powerful and flexible than the previous system
    * ``alias`` is now a command with subcommands to create, list, and delete aliases. Therefore its syntax
      has changed. All current alias commands in startup scripts or transcripts will break with this release.
    * `unalias` was deleted since ``alias delete`` replaced it

## 0.9.4 (August 21, 2018)
* Bug Fixes
    * Fixed bug where ``preparse`` was not getting called
    * Fixed bug in parsing of multiline commands where matching quote is on another line
* Enhancements
    * Improved implementation of lifecycle hooks to support a plugin
      framework, see ``docs/hooks.rst`` for details.
    * New dependency on ``attrs`` third party module
    * Added ``matches_sorted`` member to support custom sorting of tab completion matches
    * Added [tab_autocomp_dynamic.py](https://github.com/python-cmd2/cmd2/blob/master/examples/tab_autocomp_dynamic.py) example
        * Demonstrates updating the argparse object during init instead of during class construction
* Deprecations
    * Deprecated the following hook methods, see ``hooks.rst`` for full details:
       * ``cmd2.Cmd.preparse()`` - equivalent functionality available
         via ``cmd2.Cmd.register_postparsing_hook()``
       * ``cmd2.Cmd.postparsing_precmd()`` - equivalent functionality available
         via ``cmd2.Cmd.register_postparsing_hook()``
       * ``cmd2.Cmd.postparsing_postcmd()`` - equivalent functionality available
         via ``cmd2.Cmd.register_postcmd_hook()``

## 0.8.9 (August 20, 2018)
* Bug Fixes
    * Fixed extra slash that could print when tab completing users on Windows

## 0.9.3 (July 12, 2018)
* Bug Fixes
    * Fixed bug when StatementParser ``__init__()`` was called with ``terminators`` equal to ``None``
    * Fixed bug when ``Cmd.onecmd()`` was called with a raw ``str``
* Enhancements
    * Added ``--clear`` flag to ``history`` command that clears both the command and readline history.
* Deletions
    * The ``CmdResult`` helper class which was *deprecated* in the previous release has now been deleted
        * It has been replaced by the improved ``CommandResult`` class

## 0.9.2 (June 28, 2018)
* Bug Fixes
    * Fixed issue where piping and redirecting did not work correctly with paths that had spaces
* Enhancements
    * Added ability to print a header above tab completion suggestions using `completion_header` member
    * Added ``pager`` and ``pager_chop`` attributes to the ``cmd2.Cmd`` class
        * ``pager`` defaults to **less -RXF** on POSIX and **more** on Windows
        * ``pager_chop`` defaults to **less -SRXF** on POSIX and **more** on Windows
    * Added ``chop`` argument to ``cmd2.Cmd.ppaged()`` method for displaying output using a pager
        * If ``chop`` is ``False``, then ``self.pager`` is used as the pager
        * Otherwise ``self.pager_chop`` is used as the pager
    * Greatly improved the [table_display.py](https://github.com/python-cmd2/cmd2/blob/master/examples/table_display.py) example
        * Now uses the new [tableformatter](https://github.com/python-tableformatter/tableformatter) module which looks better than ``tabulate``
* Deprecations
    * The ``CmdResult`` helper class is *deprecated* and replaced by the improved ``CommandResult`` class
        * ``CommandResult`` has the following attributes: **stdout**, **stderr**, and **data**
            * ``CmdResult`` had attributes of: **out**, **err**, **war**
        * ``CmdResult`` will be deleted in the next release

## 0.8.8 (June 28, 2018)
* Bug Fixes
    * Prevent crashes that could occur attempting to open a file in non-existent directory or with very long filename
* Enhancements
    * `display_matches` is no longer restricted to delimited strings

## 0.9.1 (May 28, 2018)
* Bug Fixes
    * fix packaging error for 0.8.x versions (yes we had to deploy a new version
      of the 0.9.x series to fix a packaging error with the 0.8.x version)

## 0.9.0 (May 28, 2018)
* Bug Fixes
    * If self.default_to_shell is true, then redirection and piping are now properly passed to the shell. Previously it was truncated.
    * Submenus now call all hooks, it used to just call precmd and postcmd.
* Enhancements
    * Automatic completion of ``argparse`` arguments via ``cmd2.argparse_completer.AutoCompleter``
        * See the [tab_autocompletion.py](https://github.com/python-cmd2/cmd2/blob/master/examples/tab_autocompletion.py) example for a demonstration of how to use this feature
    * ``cmd2`` no longer depends on the ``six`` module
    * ``cmd2`` is now a multi-file Python package instead of a single-file module
    * New pyscript approach that provides a pythonic interface to commands in the cmd2 application.
    * Switch command parsing from pyparsing to custom code which utilizes shlex.
        * The object passed to do_* methods has changed. It no longer is the pyparsing object, it's a new Statement object, which is a subclass of ``str``. The statement object has many attributes which give you access to various components of the parsed input. If you were using anything but the string in your do_* methods, this change will require you to update your code.
        * ``commentGrammars`` is no longer supported or available. Comments are C-style or python style.
        * Input redirection no longer supported. Use the load command instead.
        * ``multilineCommand`` attribute is ``now multiline_command``
        * ``identchars`` is now ignored. The standardlibrary cmd uses those characters to split the first "word" of the input, but cmd2 hasn't used those for a while, and the new parsing logic parses on whitespace, which has the added benefit of full unicode support, unlike cmd or prior versions of cmd2.
        * ``set_posix_shlex`` function and ``POSIX_SHLEX`` variable have been removed. Parsing behavior is now always the more forgiving ``posix=false``.
        * ``set_strip_quotes`` function and ``STRIP_QUOTES_FOR_NON_POSIX`` have been removed. Quotes are stripped from arguments when presented as a list (a la ``sys.argv``), and present when arguments are presented as a string (like the string passed to do_*).
* Changes
    * ``strip_ansi()`` and ``strip_quotes()`` functions have moved to new utils module
    * Several constants moved to new constants module
    * Submenu support has been moved to a new [cmd2-submenu](https://github.com/python-cmd2/cmd2-submenu) plugin. If you use submenus, you will need to update your dependencies and modify your imports.
* Deletions (potentially breaking changes)
    * Deleted all ``optparse`` code which had previously been deprecated in release 0.8.0
        * The ``options`` decorator no longer exists
        * All ``cmd2`` code should be ported to use the new ``argparse``-based decorators
        * See the [Argument Processing](http://cmd2.readthedocs.io/en/latest/argument_processing.html) section of the documentation for more information on these decorators
        * Alternatively, see the [argparse_example.py](https://github.com/python-cmd2/cmd2/blob/master/examples/argparse_example.py)
    * Deleted ``cmd_with_subs_completer``, ``get_subcommands``, and ``get_subcommand_completer``
        * Replaced by default AutoCompleter implementation for all commands using argparse
    * Deleted support for old method of calling application commands with ``cmd()`` and ``self``
    * ``cmd2.redirector`` is no longer supported. Output redirection can only be done with '>' or '>>'
    * Deleted ``postparse()`` hook since it was redundant with ``postparsing_precmd``
* Python 2 no longer supported
    * ``cmd2`` now supports Python 3.4+
* Known Issues
    * Some developers have noted very slow performance when importing the ``cmd2`` module. The issue
    it intermittent, and investigation of the root cause is ongoing.

## 0.8.6 (May 27, 2018)
* Bug Fixes
    * Commands using the @with_argparser_and_unknown_args were not correctly recognized when tab completing
    * Fixed issue where completion display function was overwritten when a submenu quits
    * Fixed ``AttributeError`` on Windows when running a ``select`` command cause by **pyreadline** not implementing ``remove_history_item``
* Enhancements
    * Added warning about **libedit** variant of **readline** not being supported on macOS
    * Added tab completion of alias names in value field of **alias** command
    * Enhanced the ``py`` console in the following ways
        * Added tab completion of Python identifiers instead of **cmd2** commands
        * Separated the ``py`` console history from the **cmd2** history

## 0.8.5 (April 15, 2018)
* Bug Fixes
    * Fixed a bug with all argument decorators where the wrapped function wasn't returning a value and thus couldn't cause the cmd2 app to quit

* Enhancements
    * Added support for verbose help with -v where it lists a brief summary of what each command does
    * Added support for categorizing commands into groups within the help menu
        * See the [Grouping Commands](http://cmd2.readthedocs.io/en/latest/argument_processing.html?highlight=verbose#grouping-commands) section of the docs for more info
        * See [help_categories.py](https://github.com/python-cmd2/cmd2/blob/master/examples/help_categories.py) for an example
    * Tab completion of paths now supports ~user user path expansion
    * Simplified implementation of various tab completion functions so they no longer require ``ctypes``
    * Expanded documentation of ``display_matches`` list to clarify its purpose. See cmd2.py for this documentation.
    * Adding opening quote to tab completion if any of the completion suggestions have a space.

* **Python 2 EOL notice**
    * This is the last release where new features will be added to ``cmd2`` for Python 2.7
    * The 0.9.0 release of ``cmd2`` will support Python 3.4+ only
    * Additional 0.8.x releases may be created to supply bug fixes for Python 2.7 up until August 31, 2018
    * After August 31, 2018 not even bug fixes will be provided for Python 2.7

## 0.8.4 (April 10, 2018)
* Bug Fixes
    * Fixed conditional dependency issue in setup.py that was in 0.8.3.

## 0.8.3 (April 09, 2018)
* Bug Fixes
    * Fixed ``help`` command not calling functions for help topics
    * Fixed not being able to use quoted paths when redirecting with ``<`` and ``>``

* Enhancements
    * Tab completion has been overhauled and now supports completion of strings with quotes and spaces.
    * Tab completion will automatically add an opening quote if a string with a space is completed.
    * Added ``delimiter_complete`` function for tab completing delimited strings
    * Added more control over tab completion behavior including the following flags. The use of these flags is documented in cmd2.py
        * ``allow_appended_space``
        * ``allow_closing_quote``
    * Due to the tab completion changes, non-Windows platforms now depend on [wcwidth](https://pypi.python.org/pypi/wcwidth).
    * An alias name can now match a command name.
    * An alias can now resolve to another alias.

* Attribute Changes (Breaks backward compatibility)
    * ``exclude_from_help`` is now called ``hidden_commands`` since these commands are hidden from things other than help, including tab completion
        * This list also no longer takes the function names of commands (``do_history``), but instead uses the command names themselves (``history``)
    * ``excludeFromHistory`` is now called ``exclude_from_history``
    * ``cmd_with_subs_completer()`` no longer takes an argument called ``base``. Adding tab completion to subcommands has been simplified to declaring it in the
    subcommand parser's default settings. This easily allows arbitrary completers like path_complete to be used.
    See [subcommands.py](https://github.com/python-cmd2/cmd2/blob/master/examples/subcommands.py) for an example of how to use
    tab completion in subcommands. In addition, the docstring for ``cmd_with_subs_completer()`` offers more details.


## 0.8.2 (March 21, 2018)

* Bug Fixes
    * Fixed a bug in tab completion of command names within sub-menus
    * Fixed a bug when using persistent readline history in Python 2.7
    * Fixed a bug where the ``AddSubmenu`` decorator didn't work with a default value for ``shared_attributes``
    * Added a check to ``ppaged()`` to only use a pager when running in a real fully functional terminal
* Enhancements
    * Added [quit_on_sigint](http://cmd2.readthedocs.io/en/latest/settingchanges.html#quit-on-sigint) attribute to enable canceling current line instead of quitting when Ctrl+C is typed
    * Added possibility of having readline history preservation in a SubMenu
    * Added [table_display.py](https://github.com/python-cmd2/cmd2/blob/master/examples/table_display.py) example to demonstrate how to display tabular data
    * Added command aliasing with ``alias`` and ``unalias`` commands
    * Added the ability to load an initialization script at startup
        * See [alias_startup.py](https://github.com/python-cmd2/cmd2/blob/master/examples/alias_startup.py) for an example
    * Added a default SIGINT handler which terminates any open pipe subprocesses and re-raises a KeyboardInterrupt
    * For macOS, will load the ``gnureadline`` module if available and ``readline`` if not

## 0.8.1 (March 9, 2018)

* Bug Fixes
    * Fixed a bug if a non-existent **do_*** method was added to the ``exclude_from_help`` list
    * Fixed a bug in a unit test which would fail if your home directory was empty on a Linux system
    * Fixed outdated help text for the **edit** command
    * Fixed outdated [remove_unused.py](https://github.com/python-cmd2/cmd2/blob/master/examples/remove_unused.py)
* Enhancements
    * Added support for sub-menus.
        * See [submenus.py](https://github.com/python-cmd2/cmd2/blob/master/examples/submenus.py) for an example of how to use it
    * Added option for persistent readline history
        * See [persistent_history.py](https://github.com/python-cmd2/cmd2/blob/master/examples/persistent_history.py) for an example
        * See the [Searchable command history](http://cmd2.readthedocs.io/en/latest/freefeatures.html#searchable-command-history) section of the documentation for more info
    * Improved PyPI packaging by including unit tests and examples in the tarball
    * Improved documentation to make it more obvious that **poutput()** should be used instead of **print()**
    * ``exclude_from_help`` and ``excludeFromHistory`` are now instance instead of class attributes
    * Added flag and index based tab completion helper functions
        * See [tab_completion.py](https://github.com/python-cmd2/cmd2/blob/master/examples/tab_completion.py)
    * Added support for displaying output which won't fit on the screen via a pager using ``ppaged()``
        * See [paged_output.py](https://github.com/python-cmd2/cmd2/blob/master/examples/paged_output.py)
* Attributes Removed (**can cause breaking changes**)
    * ``abbrev`` - Removed support for abbreviated commands
        * Good tab completion makes this unnecessary and its presence could cause harmful unintended actions
    * ``case_insensitive`` - Removed support for case-insensitive command parsing
        * Its presence wasn't very helpful and could cause harmful unintended actions

## 0.8.0 (February 1, 2018)
* Bug Fixes
    * Fixed unit tests on Python 3.7 due to changes in how re.escape() behaves in Python 3.7
    * Fixed a bug where unknown commands were getting saved in the history
* Enhancements
    * Three new decorators for **do_*** commands to make argument parsing easier
        * **with_argument_list** decorator to change argument type from str to List[str]
            * **do_*** commands get a single argument which is a list of strings, as pre-parsed by shlex.split()
        * **with_arparser** decorator for strict argparse-based argument parsing of command arguments
            * **do_*** commands get a single argument which is the output of argparse.parse_args()
        * **with_argparser_and_unknown_args** decorator for argparse-based argument parsing, but allows unknown args
            * **do_*** commands get two arguments, the output of argparse.parse_known_args()
    *  See the [Argument Processing](http://cmd2.readthedocs.io/en/latest/argument_processing.html) section of the documentation for more information on these decorators
        * Alternatively, see the [argparse_example.py](https://github.com/python-cmd2/cmd2/blob/master/examples/argparse_example.py)
        and [arg_print.py](https://github.com/python-cmd2/cmd2/blob/master/examples/arg_print.py) examples
    * Added support for Argparse subcommands when using the **with_argument_parser** or **with_argparser_and_unknown_args** decorators
        * See [subcommands.py](https://github.com/python-cmd2/cmd2/blob/master/examples/subcommands.py) for an example of how to use subcommands
        * Tab completion of subcommand names is automatically supported
    * The **__relative_load** command is now hidden from the help menu by default
        * This command is not intended to be called from the command line, only from within scripts
    * The **set** command now has an additional **-a/--all** option to also display read-only settings
    * The **history** command can now run, edit, and save prior commands, in addition to displaying prior commands.
    * The **history** command can now automatically generate a transcript file for regression testing
        * This makes creating regression tests for your ``cmd2`` application trivial
* Commands Removed
    * The **cmdenvironment** has been removed and its functionality incorporated into the **-a/--all** argument to **set**
    * The **show** command has been removed.  Its functionality has always existing within **set** and continues to do so
    * The **save** command has been removed. The capability to save commands is now part of the **history** command.
    * The **run** command has been removed. The capability to run prior commands is now part of the **history** command.
* Other changes
    * The **edit** command no longer allows you to edit prior commands. The capability to edit prior commands is now part of the **history** command. The **edit** command still allows you to edit arbitrary files.
    * the **autorun_on_edit** setting has been removed.
    * For Python 3.4 and earlier, ``cmd2`` now has an additional dependency on the ``contextlib2`` module
* Deprecations
    * The old **options** decorator for optparse-based argument parsing is now *deprecated*
        * The old decorator is still present for now, but will be removed in a future release
        * ``cmd2`` no longer includes **optparse.make_option**, so if your app needs it import directly from optparse

## 0.7.9 (January 4, 2018)

* Bug Fixes
    * Fixed a couple broken examples
* Enhancements
    * Improved documentation for modifying shortcuts (command aliases)
    * Made ``pyreadline`` a dependency on Windows to ensure tab completion works
* Other changes
    * Abandoned official support for Python 3.3.  It should still work, just don't have an easy way to test it anymore.

## 0.7.8 (November 8, 2017)

* Bug Fixes
    * Fixed ``poutput()`` so it can print an integer zero and other **falsy** things
    * Fixed a bug which was causing autodoc to fail for building docs on Readthedocs
    * Fixed bug due to ``pyperclip`` dependency radically changing its project structure in latest version
* Enhancements
    * Improved documentation for user-settable environment parameters
    * Improved documentation for overriding the default supported comment styles
    * Added ``runcmds_plus_hooks()`` method to run multiple commands w/o a cmdloop

## 0.7.7 (August 25, 2017)

* Bug Fixes
    * Added workaround for bug which occurs in Python 2.7 on Linux when ``pygtk`` is installed
    * ``pfeedback()`` now honors feedback_to_output setting and won't redirect when it is ``False``
    * For ``edit`` command, both **editor** and **filename** can now have spaces in the name/path
    * Fixed a bug which occurred when stdin was a pipe instead of a tty due to input redirection
* Enhancements
    * ``feedback_to_output`` now defaults to ``False`` so info like command timing won't redirect
    * Transcript regular expressions now have predictable, tested, and documented behavior
        * This makes a breaking change to the format and expectations of transcript testing
        * The prior behavior removed whitespace before making the comparison, now whitespace must match exactly
        * Prior version did not allow regexes with whitespace, new version allows any regex
    * Improved display for ``load`` command and input redirection when **echo** is ``True``

## 0.7.6 (August 11, 2017)

* Bug Fixes
    * Case-sensitive command parsing was completely broken and has been fixed
    * ``<Ctrl>+d`` now properly quits when case-sensitive command parsing is enabled
    * Fixed some pyperclip clipboard interaction bugs on Linux
    * Fixed some timing bugs when running unit tests in parallel by using monkeypatch
* Enhancements
    * Enhanced tab completion of cmd2 command names to support case-insensitive completion
    * Added an example showing how to remove unused commands
    * Improved how transcript testing handles prompts with ANSI escape codes by stripping them
    * Greatly improved implementation for how command output gets piped to a shell command

## 0.7.5 (July 8, 2017)

* Bug Fixes
    * `case_insensitive` is no longer a runtime-settable parameter, but it was still listed as such
    * Fixed a recursive loop bug when abbreviated commands are enabled and it could get stuck in the editor forever
        * Added additional command abbreviations to the "exclude from history" list
    * Fixed argparse_example.py and pirate.py examples and transcript_regex.txt transcript
    * Fixed a bug in a unit test which occurred under unusual circumstances
* Enhancements
    * Organized all attributes used to configure the ParserManager into a single location
    * Set the default value of `abbrev` to `False` (which controls whether or not abbreviated commands are allowed)
        * With good tab completion of command names, using abbreviated commands isn't particularly useful
        * And it can create complications if you are't careful
    * Improved implementation of `load` to use command queue instead of nested inner loop

## 0.7.4 (July 3, 2017)

* Bug fixes
    * Fixed a couple bugs in interacting with pastebuffer/clipboard on macOS and Linux
    * Fixed a couple bugs in edit and save commands if called when history is empty
    * Ability to pipe ``cmd2`` command output to a shell command is now more reliable, particularly on Windows
    * Fixed a bug in ``pyscript`` command on Windows related to ``\`` being interpreted as an escape
* Enhancements
    * Ensure that path and shell command tab completion results are alphabetically sorted
    * Removed feature for load command to load scripts from URLS
        * It didn't work, there were no unit tests, and it felt out of place
    * Removed presence of a default file name and default file extension
        * These also strongly felt out of place
        * ``load`` and ``_relative_load`` now require a file path
        * ``edit`` and ``save`` now use a temporary file if a file path isn't provided
    * ``load`` command has better error checking and reporting
    * Clipboard copy and paste functionality is now handled by the **pyperclip** module
    * ``shell`` command now supports redirection and piping of output
    * Added a lot of unit tests
* Other changes
    * Removed pause command
    * Added a dependency on the **pyperclip** module

## 0.7.3 (June 23, 2017)

* Bug fixes
    * Fixed a bug in displaying a span of history items when only an end index is supplied
    * Fixed a bug which caused transcript test failures to display twice
* Enhancements
    * Added the ability to exclude commands from the help menu (**eof** included by default)
    * Redundant **list** command removed and features merged into **history** command
    * Added **pyscript** command which supports tab completion and running Python scripts with arguments
    * Improved tab completion of file system paths, command names, and shell commands
        * Thanks to Kevin Van Brunt for all of the help with debugging and testing this
    * Changed default value of USE_ARG_LIST to True - this affects the beavhior of all **@options** commands
        * **WARNING**: This breaks backwards compatibility, to restore backwards compatibility, add this to the
          **__init__()** method in your custom class derived from cmd2.Cmd:
            * cmd2.set_use_arg_list(False)
        * This change improves argument parsing for all new applications
    * Refactored code to encapsulate most of the pyparsing logic into a ParserManager class

## 0.7.2 (May 22, 2017)

* Added a MANIFEST.ini file to make sure a few extra files get included in the PyPI source distribution

## 0.7.1 (May 22, 2017)

* Bug fixes
    * ``-`` wasn't being treated as a legal character
    * The allow_cli_args attribute wasn't properly disabling parsing of args at invocation when False
    * py command wasn't allowing scripts which used *cmd* function prior to entering an interactive Python session
    * Don't throw exception when piping output to a shell command
    * Transcript testing now properly calls ``preloop`` before and ``postloop`` after
    * Fixed readline bug related to ANSI color escape codes in the prompt
* Added CONTRIBUTING.md and CODE_OF_CONDUCT.md files
* Added unicode parsing unit tests and listed unicode support as a feature when using Python 3
* Added more examples and improved documentation
    * Example for how use cmd2 in a way where it doesn't own the main loop so it can integrate with external event loops
    * Example for how to use argparse for parsing command-line args at invocation
    * Example for how to use the **py** command to run Python scripts which use conditional control flow
    * Example of how to use regular expressions in a transcript test
* Added CmdResult namedtumple for returning and storing results
* Added local file system path completion for ``edit``, ``load``, ``save``, and ``shell`` commands
* Add shell command completion for ``shell`` command or ``!`` shortcut
* Abbreviated multiline commands are no longer allowed (they never worked correctly anyways)

## 0.7.0 (February 23, 2017)

* Refactored to use six module for a unified codebase which supports both Python 2 and Python 3
* Stabilized on all platforms (Windows, Mac, Linux) and all supported Python versions (2.7, 3.3, 3.4, 3.5, 3.6, PyPy)
* Added lots of unit tests and fixed a number of bugs
* Improved documentation and moved it to cmd2.readthedocs.io


## 0.6.9 (October 3, 2016)

* Support Python 3 input()
* Fix subprocess.mswindows bug
* Add Python3.6 support
* Drop distutils from setup.py


## 0.6.8 (December 9, 2014)

* better editor checking (by Ian Cordascu)


## 0.6.6.1 (August 14, 2013)

* No changes to code trunk.  Generated sdist from Python 2.7 to avoid 2to3 changes being applied to source.  (Issue https://bitbucket.org/catherinedevlin/cmd2/issue/6/packaging-bug)


## 0.6.6 (August 6, 2013)

* Added fix by bitbucket.org/desaintmartin to silence the editor check.  bitbucket.org/catherinedevlin/cmd2/issue/1/silent-editor-check


## 0.6.5.1 (March 18, 2013)

* Bugfix for setup.py version check for Python 2.6, contributed by Tomaz Muraus (https://bitbucket.org/kami)


## 0.6.5 (February 29, 2013)

* Belatedly began a NEWS.txt
* Changed pyparsing requirement for compatibility with Python version (2 vs 3)<|MERGE_RESOLUTION|>--- conflicted
+++ resolved
@@ -1,4 +1,3 @@
-<<<<<<< HEAD
 ## 3.0.0 (TBD)
 * Breaking Changes
   * Removed macros
@@ -6,12 +5,11 @@
   * Simplified the process to set a custom parser for `cmd2's` built-in commands.
     See [custom_parser.py](https://github.com/python-cmd2/cmd2/blob/master/examples/custom_parser.py)
     example for more details.
-=======
+
 # 2.5.2 (November 3, 2024)
 * Bug Fixes
   * Fixed default `pytest` execution when not using cmd2's custom `invoke` command via `inv pytest`
->>>>>>> 378208c9
-
+    
 # 2.5.1 (November 2, 2024)
 * Bug Fixes
   * Fixed readline bug when using `ipy` command with `gnureadline` and Python 3.13
