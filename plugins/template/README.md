--- conflicted
+++ resolved
@@ -242,7 +242,7 @@
 utilize.
 
 | Command      | python | virtualenv |
-|--------------|--------|------------|
+| ------------ | ------ | ---------- |
 | `python3.12` | 3.12   | cmd2-3.12  |
 | `python3.13` | 3.13   | cmd2-3.13  |
 | `pip3.12`    | 3.12   | cmd2-3.12  |
@@ -263,13 +263,8 @@
 virtualenv. If you want to work in other virtualenvs, you'll need to manually
 select it, and install again::
 
-<<<<<<< HEAD
-   $ pyenv shell cmd2-3.13
-   $ pip install -e .[dev]
-=======
-$ pyenv shell cmd2-3.4
+$ pyenv shell cmd2-3.13
 $ pip install -e .[dev]
->>>>>>> e3c9b597
 
 Now that you have your python environments created, you need to install the
 package in place, along with all the other development dependencies:
