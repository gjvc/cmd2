# coding=utf-8
"""
A simple example demonstrating a loadable command set
"""

from cmd2 import (
    CommandSet,
    CompletionError,
    Statement,
    with_category,
    with_default_category,
)


@with_default_category('Basic Completion')
class BasicCompletionCommandSet(CommandSet):
    # list of strings used with completion functions
    food_item_strs = ['Pizza', 'Ham', 'Ham Sandwich', 'Potato']
    sport_item_strs = ['Bat', 'Basket', 'Basketball', 'Football', 'Space Ball']

    # This data is used to demonstrate delimiter_complete
    file_strs = [
        '/home/user/file.db',
        '/home/user/file space.db',
        '/home/user/another.db',
        '/home/other user/maps.db',
        '/home/other user/tests.db',
    ]

    def do_flag_based(self, statement: Statement) -> None:
        """Tab completes arguments based on a preceding flag using flag_based_complete
        -f, --food [completes food items]
        -s, --sport [completes sports]
        -p, --path [completes local file system paths]
        """
        self._cmd.poutput("Args: {}".format(statement.args))

<<<<<<< HEAD
    def complete_flag_based(self, cmd: Cmd, text: str, line: str, begidx: int, endidx: int) -> list[str]:
=======
    def complete_flag_based(self, text: str, line: str, begidx: int, endidx: int) -> List[str]:
>>>>>>> e3c9b597
        """Completion function for do_flag_based"""
        flag_dict = {
            # Tab complete food items after -f and --food flags in command line
            '-f': self.food_item_strs,
            '--food': self.food_item_strs,
            # Tab complete sport items after -s and --sport flags in command line
            '-s': self.sport_item_strs,
            '--sport': self.sport_item_strs,
            # Tab complete using path_complete function after -p and --path flags in command line
            '-p': self._cmd.path_complete,
            '--path': self._cmd.path_complete,
        }

        return self._cmd.flag_based_complete(text, line, begidx, endidx, flag_dict=flag_dict)

    def do_index_based(self, statement: Statement) -> None:
        """Tab completes first 3 arguments using index_based_complete"""
        self._cmd.poutput("Args: {}".format(statement.args))

<<<<<<< HEAD
    def complete_index_based(self, cmd: Cmd, text: str, line: str, begidx: int, endidx: int) -> list[str]:
=======
    def complete_index_based(self, text: str, line: str, begidx: int, endidx: int) -> List[str]:
>>>>>>> e3c9b597
        """Completion function for do_index_based"""
        index_dict = {
            1: self.food_item_strs,  # Tab complete food items at index 1 in command line
            2: self.sport_item_strs,  # Tab complete sport items at index 2 in command line
            3: self._cmd.path_complete,  # Tab complete using path_complete function at index 3 in command line
        }

        return self._cmd.index_based_complete(text, line, begidx, endidx, index_dict=index_dict)

    def do_delimiter_complete(self, statement: Statement) -> None:
        """Tab completes files from a list using delimiter_complete"""
        self._cmd.poutput("Args: {}".format(statement.args))

<<<<<<< HEAD
    def complete_delimiter_complete(self, cmd: Cmd, text: str, line: str, begidx: int, endidx: int) -> list[str]:
        return cmd.delimiter_complete(text, line, begidx, endidx, match_against=self.file_strs, delimiter='/')
=======
    def complete_delimiter_complete(self, text: str, line: str, begidx: int, endidx: int) -> List[str]:
        return self._cmd.delimiter_complete(text, line, begidx, endidx, match_against=self.file_strs, delimiter='/')
>>>>>>> e3c9b597

    def do_raise_error(self, statement: Statement) -> None:
        """Demonstrates effect of raising CompletionError"""
        self._cmd.poutput("Args: {}".format(statement.args))

<<<<<<< HEAD
    def complete_raise_error(self, cmd: Cmd, text: str, line: str, begidx: int, endidx: int) -> list[str]:
=======
    def complete_raise_error(self, text: str, line: str, begidx: int, endidx: int) -> List[str]:
>>>>>>> e3c9b597
        """
        CompletionErrors can be raised if an error occurs while tab completing.

        Example use cases
            - Reading a database to retrieve a tab completion data set failed
            - A previous command line argument that determines the data set being completed is invalid
        """
        raise CompletionError("This is how a CompletionError behaves")

    @with_category('Not Basic Completion')
    def do_custom_category(self, statement: Statement) -> None:
        self._cmd.poutput('Demonstrates a command that bypasses the default category')<|MERGE_RESOLUTION|>--- conflicted
+++ resolved
@@ -35,11 +35,7 @@
         """
         self._cmd.poutput("Args: {}".format(statement.args))
 
-<<<<<<< HEAD
-    def complete_flag_based(self, cmd: Cmd, text: str, line: str, begidx: int, endidx: int) -> list[str]:
-=======
-    def complete_flag_based(self, text: str, line: str, begidx: int, endidx: int) -> List[str]:
->>>>>>> e3c9b597
+    def complete_flag_based(self, text: str, line: str, begidx: int, endidx: int) -> list[str]:
         """Completion function for do_flag_based"""
         flag_dict = {
             # Tab complete food items after -f and --food flags in command line
@@ -59,11 +55,7 @@
         """Tab completes first 3 arguments using index_based_complete"""
         self._cmd.poutput("Args: {}".format(statement.args))
 
-<<<<<<< HEAD
-    def complete_index_based(self, cmd: Cmd, text: str, line: str, begidx: int, endidx: int) -> list[str]:
-=======
-    def complete_index_based(self, text: str, line: str, begidx: int, endidx: int) -> List[str]:
->>>>>>> e3c9b597
+    def complete_index_based(self, text: str, line: str, begidx: int, endidx: int) -> list[str]:
         """Completion function for do_index_based"""
         index_dict = {
             1: self.food_item_strs,  # Tab complete food items at index 1 in command line
@@ -77,23 +69,14 @@
         """Tab completes files from a list using delimiter_complete"""
         self._cmd.poutput("Args: {}".format(statement.args))
 
-<<<<<<< HEAD
-    def complete_delimiter_complete(self, cmd: Cmd, text: str, line: str, begidx: int, endidx: int) -> list[str]:
-        return cmd.delimiter_complete(text, line, begidx, endidx, match_against=self.file_strs, delimiter='/')
-=======
-    def complete_delimiter_complete(self, text: str, line: str, begidx: int, endidx: int) -> List[str]:
+    def complete_delimiter_complete(self, text: str, line: str, begidx: int, endidx: int) -> list[str]:
         return self._cmd.delimiter_complete(text, line, begidx, endidx, match_against=self.file_strs, delimiter='/')
->>>>>>> e3c9b597
 
     def do_raise_error(self, statement: Statement) -> None:
         """Demonstrates effect of raising CompletionError"""
         self._cmd.poutput("Args: {}".format(statement.args))
 
-<<<<<<< HEAD
-    def complete_raise_error(self, cmd: Cmd, text: str, line: str, begidx: int, endidx: int) -> list[str]:
-=======
-    def complete_raise_error(self, text: str, line: str, begidx: int, endidx: int) -> List[str]:
->>>>>>> e3c9b597
+    def complete_raise_error(self, text: str, line: str, begidx: int, endidx: int) -> list[str]:
         """
         CompletionErrors can be raised if an error occurs while tab completing.
 
