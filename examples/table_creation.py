#!/usr/bin/env python
# coding=utf-8
"""Examples of using the cmd2 table creation API"""

import functools
import sys
from typing import Any

from cmd2 import (
    EightBitBg,
    EightBitFg,
    Fg,
    ansi,
)
from cmd2.table_creator import (
    AlternatingTable,
    BorderedTable,
    Column,
    HorizontalAlignment,
    SimpleTable,
)

# Text styles used in the tables
bold_yellow = functools.partial(ansi.style, fg=Fg.LIGHT_YELLOW, bold=True)
blue = functools.partial(ansi.style, fg=Fg.LIGHT_BLUE)
green = functools.partial(ansi.style, fg=Fg.GREEN)


class DollarFormatter:
    """Example class to show that any object type can be passed as data to TableCreator and converted to a string"""

    def __init__(self, val: float) -> None:
        self.val = val

    def __str__(self) -> str:
        """Returns the value in dollar currency form (e.g. $100.22)"""
        return "${:,.2f}".format(self.val)


class Relative:
    """Class used for example data"""

    def __init__(self, name: str, relationship: str) -> None:
        self.name = name
        self.relationship = relationship


class Book:
    """Class used for example data"""

    def __init__(self, title: str, year_published: str) -> None:
        self.title = title
        self.year_published = year_published


class Author:
    """Class used for example data"""

    def __init__(self, name: str, birthday: str, place_of_birth: str) -> None:
        self.name = name
        self.birthday = birthday
        self.place_of_birth = place_of_birth
        self.books: list[Book] = []
        self.relatives: list[Relative] = []


def ansi_print(text):
    """Wraps style_aware_write so style can be stripped if needed"""
    ansi.style_aware_write(sys.stdout, text + '\n\n')


def basic_tables():
    """Demonstrates basic examples of the table classes"""

    # Table data which demonstrates handling of wrapping and text styles
<<<<<<< HEAD
    data_list: list[list[Any]] = list()
    data_list.append(["Billy Smith", "123 Sesame St.\n" "Fake Town, USA 33445", DollarFormatter(100333.03)])
=======
    data_list: List[List[Any]] = list()
    data_list.append(["Billy Smith", "123 Sesame St.\nFake Town, USA 33445", DollarFormatter(100333.03)])
>>>>>>> e3c9b597
    data_list.append(
        [
            "William Longfellow Marmaduke III",
            "984 Really Long Street Name Which Will Wrap Nicely\nApt 22G\nPensacola, FL 32501",
            DollarFormatter(55135.22),
        ]
    )
    data_list.append(
        [
            "James " + blue("Bluestone"),
            bold_yellow("This address has line feeds,\ntext styles, and wrapping. ")
            + blue("Style is preserved across lines."),
            DollarFormatter(300876.10),
        ]
    )
    data_list.append(["John Jones", "9235 Highway 32\n" + green("Greenville") + ", SC 29604", DollarFormatter(82987.71)])

    # Table Columns (width does not account for any borders or padding which may be added)
    columns: list[Column] = list()
    columns.append(Column("Name", width=20))
    columns.append(Column("Address", width=38))
    columns.append(
        Column("Income", width=14, header_horiz_align=HorizontalAlignment.RIGHT, data_horiz_align=HorizontalAlignment.RIGHT)
    )

    st = SimpleTable(columns)
    table = st.generate_table(data_list)
    ansi_print(table)

    bt = BorderedTable(columns)
    table = bt.generate_table(data_list)
    ansi_print(table)

    at = AlternatingTable(columns)
    table = at.generate_table(data_list)
    ansi_print(table)


def nested_tables():
    """
    Demonstrates how to nest tables with styles which conflict with the parent table by setting style_data_text to False.
    It also demonstrates coloring various aspects of tables.
    """

    # Create data for this example
    author_data: list[Author] = []
    author_1 = Author("Frank Herbert", "10/08/1920", "Tacoma, Washington")
    author_1.books.append(Book("Dune", "1965"))
    author_1.books.append(Book("Dune Messiah", "1969"))
    author_1.books.append(Book("Children of Dune", "1976"))
    author_1.books.append(Book("God Emperor of Dune", "1981"))
    author_1.books.append(Book("Heretics of Dune", "1984"))
    author_1.books.append(Book("Chapterhouse: Dune", "1985"))
    author_1.relatives.append(Relative("Flora Lillian Parkinson", "First Wife"))
    author_1.relatives.append(Relative("Beverly Ann Stuart", "Second Wife"))
    author_1.relatives.append(Relative("Theresa Diane Shackelford", "Third Wife"))
    author_1.relatives.append(Relative("Penelope Herbert", "Daughter"))
    author_1.relatives.append(Relative("Brian Patrick Herbert", "Son"))
    author_1.relatives.append(Relative("Bruce Calvin Herbert", "Son"))

    author_2 = Author("Jane Austen", "12/16/1775", "Steventon, Hampshire, England")
    author_2.books.append(Book("Sense and Sensibility", "1811"))
    author_2.books.append(Book("Pride and Prejudice", "1813"))
    author_2.books.append(Book("Mansfield Park ", "1814"))
    author_2.books.append(Book("Emma", "1815"))
    author_2.books.append(Book("Northanger Abbey", "1818"))
    author_2.books.append(Book("Persuasion", "1818"))
    author_2.books.append(Book("Lady Susan", "1871"))
    author_2.relatives.append(Relative("James Austen", "Brother"))
    author_2.relatives.append(Relative("George Austen", "Brother"))
    author_2.relatives.append(Relative("Edward Austen", "Brother"))
    author_2.relatives.append(Relative("Henry Thomas Austen", "Brother"))
    author_2.relatives.append(Relative("Cassandra Elizabeth Austen", "Sister"))
    author_2.relatives.append(Relative("Francis William Austen", "Brother"))
    author_2.relatives.append(Relative("Charles John Austen", "Brother"))

    author_data.append(author_1)
    author_data.append(author_2)

    # Define table which presents Author data fields vertically with no header.
    # This will be nested in the parent table's first column.
    author_columns: list[Column] = list()
    author_columns.append(Column("", width=14))
    author_columns.append(Column("", width=20))

    # The text labels in this table will be bold text. They will also be aligned by the table code.
    # When styled text is aligned, a TextStyle.RESET_ALL sequence is inserted between the aligned text
    # and the fill characters. Therefore, the Author table will contain TextStyle.RESET_ALL sequences,
    # which would interfere with the background color applied by the parent table. To account for this,
    # we will manually color the Author tables to match the background colors of the parent AlternatingTable's
    # rows and set style_data_text to False in the Author column.
    odd_author_tbl = SimpleTable(author_columns, data_bg=EightBitBg.GRAY_0)
    even_author_tbl = SimpleTable(author_columns, data_bg=EightBitBg.GRAY_15)

    # Define AlternatingTable for books checked out by people in the first table.
    # This will be nested in the parent table's second column.
    books_columns: list[Column] = list()
    books_columns.append(Column(ansi.style("Title", bold=True), width=25))
    books_columns.append(
        Column(
            ansi.style("Published", bold=True),
            width=9,
            header_horiz_align=HorizontalAlignment.RIGHT,
            data_horiz_align=HorizontalAlignment.RIGHT,
        )
    )

    books_tbl = AlternatingTable(
        books_columns,
        column_borders=False,
        border_fg=EightBitFg.GRAY_15,
        header_bg=EightBitBg.GRAY_0,
        odd_bg=EightBitBg.GRAY_0,
        even_bg=EightBitBg.GRAY_15,
    )

    # Define BorderedTable for relatives of the author
    # This will be nested in the parent table's third column.
    relative_columns: list[Column] = list()
    relative_columns.append(Column(ansi.style("Name", bold=True), width=25))
    relative_columns.append(Column(ansi.style("Relationship", bold=True), width=12))

    # Since the header labels are bold, we have the same issue as the Author table. Therefore, we will manually
    # color Relatives tables to match the background colors of the parent AlternatingTable's rows and set style_data_text
    # to False in the Relatives column.
    odd_relatives_tbl = BorderedTable(
        relative_columns,
        border_fg=EightBitFg.GRAY_15,
        border_bg=EightBitBg.GRAY_0,
        header_bg=EightBitBg.GRAY_0,
        data_bg=EightBitBg.GRAY_0,
    )

    even_relatives_tbl = BorderedTable(
        relative_columns,
        border_fg=EightBitFg.GRAY_0,
        border_bg=EightBitBg.GRAY_15,
        header_bg=EightBitBg.GRAY_15,
        data_bg=EightBitBg.GRAY_15,
    )

    # Define parent AlternatingTable which contains Author and Book tables
    parent_tbl_columns: list[Column] = list()

    # All of the nested tables already have background colors. Set style_data_text
    # to False so the parent AlternatingTable does not apply background color to them.
    parent_tbl_columns.append(
        Column(ansi.style("Author", bold=True), width=odd_author_tbl.total_width(), style_data_text=False)
    )
    parent_tbl_columns.append(Column(ansi.style("Books", bold=True), width=books_tbl.total_width(), style_data_text=False))
    parent_tbl_columns.append(
        Column(ansi.style("Relatives", bold=True), width=odd_relatives_tbl.total_width(), style_data_text=False)
    )

    parent_tbl = AlternatingTable(
        parent_tbl_columns,
        column_borders=False,
        border_fg=EightBitFg.GRAY_93,
        header_bg=EightBitBg.GRAY_0,
        odd_bg=EightBitBg.GRAY_0,
        even_bg=EightBitBg.GRAY_15,
    )

    # Construct the tables
    parent_table_data: list[list[Any]] = []
    for row, author in enumerate(author_data, start=1):
        # First build the author table and color it based on row number
        author_tbl = even_author_tbl if row % 2 == 0 else odd_author_tbl

        # This table has three rows and two columns
        table_data = [
            [ansi.style("Name", bold=True), author.name],
            [ansi.style("Birthday", bold=True), author.birthday],
            [ansi.style("Place of Birth", bold=True), author.place_of_birth],
        ]

        # Build the author table string
        author_tbl_str = author_tbl.generate_table(table_data, include_header=False, row_spacing=0)

        # Now build this author's book table
        table_data = [[book.title, book.year_published] for book in author.books]
        book_tbl_str = books_tbl.generate_table(table_data)

        # Lastly build the relatives table and color it based on row number
        relatives_tbl = even_relatives_tbl if row % 2 == 0 else odd_relatives_tbl
        table_data = [[relative.name, relative.relationship] for relative in author.relatives]
        relatives_tbl_str = relatives_tbl.generate_table(table_data)

        # Add these tables to the parent table's data
        parent_table_data.append(['\n' + author_tbl_str, '\n' + book_tbl_str + '\n\n', '\n' + relatives_tbl_str + '\n\n'])

    # Build the parent table
    top_table_str = parent_tbl.generate_table(parent_table_data)
    ansi_print(top_table_str)


if __name__ == '__main__':
    # Default to terminal mode so redirecting to a file won't include the ANSI style sequences
    ansi.allow_style = ansi.AllowStyle.TERMINAL
    basic_tables()
    nested_tables()<|MERGE_RESOLUTION|>--- conflicted
+++ resolved
@@ -73,13 +73,8 @@
     """Demonstrates basic examples of the table classes"""
 
     # Table data which demonstrates handling of wrapping and text styles
-<<<<<<< HEAD
     data_list: list[list[Any]] = list()
-    data_list.append(["Billy Smith", "123 Sesame St.\n" "Fake Town, USA 33445", DollarFormatter(100333.03)])
-=======
-    data_list: List[List[Any]] = list()
     data_list.append(["Billy Smith", "123 Sesame St.\nFake Town, USA 33445", DollarFormatter(100333.03)])
->>>>>>> e3c9b597
     data_list.append(
         [
             "William Longfellow Marmaduke III",
