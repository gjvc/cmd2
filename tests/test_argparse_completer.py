# coding=utf-8
# flake8: noqa E302
"""
Unit/functional testing for argparse completer in cmd2
"""
import argparse
import numbers
from typing import List

import pytest

import cmd2
<<<<<<< HEAD
from cmd2 import Cmd2ArgumentParser, CompletionError, CompletionItem, with_argparser
from cmd2.utils import StdSim
from .conftest import complete_tester, run_cmd

# Data and functions for testing standalone choice_provider and completer
standalone_choices = ['standalone', 'provider']
standalone_completions = ['standalone', 'completer']
=======
from cmd2 import Cmd2ArgumentParser, CompletionItem, with_argparser
from cmd2.utils import CompletionError, StdSim, basic_complete
from .conftest import complete_tester, run_cmd

# Lists used in our tests (there is a mix of sorted and unsorted on purpose)
non_negative_int_choices = [1, 2, 3, 0, 22]
int_choices = [-1, 1, -2, 2, 0, -12]
static_choices_list = ['static', 'choices', 'stop', 'here']
choices_from_function = ['choices', 'function', 'chatty', 'smith']
choices_from_method = ['choices', 'method', 'most', 'improved']

set_value_choices = ['set', 'value', 'choices']
one_or_more_choices = ['one', 'or', 'more', 'choices']
optional_choices = ['a', 'few', 'optional', 'choices']
range_choices = ['some', 'range', 'choices']
remainder_choices = ['remainder', 'choices']

positional_choices = ['the', 'positional', 'choices']

completions_from_function = ['completions', 'function', 'fairly', 'complete']
completions_from_method = ['completions', 'method', 'missed', 'spot']


def choices_function() -> List[str]:
    """Function that provides choices"""
    return choices_from_function


def completer_function(text: str, line: str, begidx: int, endidx: int) -> List[str]:
    """Tab completion function"""
    return basic_complete(text, line, begidx, endidx, completions_from_function)
>>>>>>> 6bd2f2cb


# noinspection PyUnusedLocal
def standalone_choice_provider(cli: cmd2.Cmd) -> List[str]:
    return standalone_choices


def standalone_completer(cli: cmd2.Cmd, text: str, line: str, begidx: int, endidx: int) -> List[str]:
    return cli.basic_complete(text, line, begidx, endidx, standalone_completions)


# noinspection PyMethodMayBeStatic,PyUnusedLocal,PyProtectedMember
class ArgparseCompleterTester(cmd2.Cmd):
    """Cmd2 app that exercises ArgparseCompleter class"""
    def __init__(self, *args, **kwargs):
        super().__init__(*args, **kwargs)

    ############################################################################################################
    # Begin code related to help and command name completion
    ############################################################################################################
    # Top level parser for music command
    music_parser = Cmd2ArgumentParser(description='Manage music')

    # Add subcommands to music
    music_subparsers = music_parser.add_subparsers()
    music_create_parser = music_subparsers.add_parser('create', help='create music')

    # Add subcommands to music -> create
    music_create_subparsers = music_create_parser.add_subparsers()
    music_create_jazz_parser = music_create_subparsers.add_parser('jazz', help='create jazz')
    music_create_rock_parser = music_create_subparsers.add_parser('rock', help='create rocks')

    @with_argparser(music_parser)
    def do_music(self, args: argparse.Namespace) -> None:
        pass

    ############################################################################################################
    # Begin code related to flag completion
    ############################################################################################################

    # Uses default flag prefix value (-)
    flag_parser = Cmd2ArgumentParser()
    flag_parser.add_argument('-n', '--normal_flag', help='a normal flag', action='store_true')
    flag_parser.add_argument('-a', '--append_flag', help='append flag', action='append')
    flag_parser.add_argument('-o', '--append_const_flag', help='append const flag', action='append_const', const=True)
    flag_parser.add_argument('-c', '--count_flag', help='count flag', action='count')
    flag_parser.add_argument('-s', '--suppressed_flag', help=argparse.SUPPRESS, action='store_true')
    flag_parser.add_argument('-r', '--remainder_flag', nargs=argparse.REMAINDER, help='a remainder flag')

    @with_argparser(flag_parser)
    def do_flag(self, args: argparse.Namespace) -> None:
        pass

    # Uses non-default flag prefix value (+)
    plus_flag_parser = Cmd2ArgumentParser(prefix_chars='+')
    plus_flag_parser.add_argument('+n', '++normal_flag', help='a normal flag', action='store_true')

    @with_argparser(plus_flag_parser)
    def do_plus_flag(self, args: argparse.Namespace) -> None:
        pass

    ############################################################################################################
    # Begin code related to testing choices and choices_provider parameters
    ############################################################################################################
    STR_METAVAR = "HEADLESS"
    TUPLE_METAVAR = ('arg1', 'others')
    CUSTOM_DESC_HEADER = "Custom Header"

    static_int_choices_list = [-1, 1, -2, 2, 0, -12]
    static_choices_list = ['static', 'choices', 'stop', 'here']
    choices_from_provider = ['choices', 'provider', 'probably', 'improved']

    def choices_provider(self) -> List[str]:
        """Method that provides choices"""
        return self.choices_from_provider

    def completion_item_method(self) -> List[CompletionItem]:
        """Choices method that returns CompletionItems"""
        items = []
        for i in range(0, 10):
            main_str = 'main_str{}'.format(i)
            items.append(CompletionItem(main_str, desc='blah blah'))
        return items

    choices_parser = Cmd2ArgumentParser()

    # Flag args for choices command. Include string and non-string arg types.
    choices_parser.add_argument("-l", "--list", help="a flag populated with a choices list",
                                choices=static_choices_list)
    choices_parser.add_argument("-p", "--provider", help="a flag populated with a choices provider",
                                choices_provider=choices_provider)
    choices_parser.add_argument('-d', "--desc_header", help='this arg has a descriptive header',
                                choices_provider=completion_item_method,
                                descriptive_header=CUSTOM_DESC_HEADER)
    choices_parser.add_argument('-n', "--no_header", help='this arg has no descriptive header',
                                choices_provider=completion_item_method, metavar=STR_METAVAR)
    choices_parser.add_argument('-t', "--tuple_metavar", help='this arg has tuple for a metavar',
                                choices_provider=completion_item_method, metavar=TUPLE_METAVAR,
                                nargs=argparse.ONE_OR_MORE)
    choices_parser.add_argument('-i', '--int', type=int, help='a flag with an int type',
                                choices=int_choices)

    # Positional args for choices command
    choices_parser.add_argument("list_pos", help="a positional populated with a choices list",
                                choices=static_choices_list)
<<<<<<< HEAD
    choices_parser.add_argument("method_pos", help="a positional populated with a choices provider",
                                choices_provider=choices_provider)
=======
    choices_parser.add_argument("function_pos", help="a positional populated with a choices function",
                                choices_function=choices_function)
    choices_parser.add_argument("method_pos", help="a positional populated with a choices method",
                                choices_method=choices_method)
    choices_parser.add_argument('non_negative_int', type=int, help='a positional with non-negative int choices',
                                choices=non_negative_int_choices)
    choices_parser.add_argument('empty_choices', help='a positional with empty choices',
                                choices=[])
>>>>>>> 6bd2f2cb

    @with_argparser(choices_parser)
    def do_choices(self, args: argparse.Namespace) -> None:
        pass

    ############################################################################################################
    # Begin code related to testing completer parameter
    ############################################################################################################
    completions_for_flag = ['completions', 'flag', 'fairly', 'complete']
    completions_for_pos_1 = ['completions', 'positional_1', 'probably', 'missed', 'spot']
    completions_for_pos_2 = ['completions', 'positional_2', 'probably', 'missed', 'me']

    def flag_completer(self, text: str, line: str, begidx: int, endidx: int) -> List[str]:
        return self.basic_complete(text, line, begidx, endidx, self.completions_for_flag)

    def pos_1_completer(self, text: str, line: str, begidx: int, endidx: int) -> List[str]:
        return self.basic_complete(text, line, begidx, endidx, self.completions_for_pos_1)

    def pos_2_completer(self, text: str, line: str, begidx: int, endidx: int) -> List[str]:
        return self.basic_complete(text, line, begidx, endidx, self.completions_for_pos_2)

    completer_parser = Cmd2ArgumentParser()

    # Flag args for completer command
    completer_parser.add_argument("-c", "--completer", help="a flag using a completer",
                                  completer=flag_completer)

    # Positional args for completer command
    completer_parser.add_argument("pos_1", help="a positional using a completer method",
                                  completer=pos_1_completer)
    completer_parser.add_argument("pos_2", help="a positional using a completer method",
                                  completer=pos_2_completer)

    @with_argparser(completer_parser)
    def do_completer(self, args: argparse.Namespace) -> None:
        pass

    ############################################################################################################
    # Begin code related to nargs
    ############################################################################################################
    set_value_choices = ['set', 'value', 'choices']
    one_or_more_choices = ['one', 'or', 'more', 'choices']
    optional_choices = ['a', 'few', 'optional', 'choices']
    range_choices = ['some', 'range', 'choices']
    remainder_choices = ['remainder', 'choices']
    positional_choices = ['the', 'positional', 'choices']

    nargs_parser = Cmd2ArgumentParser()

    # Flag args for nargs command
    nargs_parser.add_argument("--set_value", help="a flag with a set value for nargs", nargs=2,
                              choices=set_value_choices)
    nargs_parser.add_argument("--one_or_more", help="a flag wanting one or more args", nargs=argparse.ONE_OR_MORE,
                              choices=one_or_more_choices)
    nargs_parser.add_argument("--optional", help="a flag with an optional value", nargs=argparse.OPTIONAL,
                              choices=optional_choices)
    # noinspection PyTypeChecker
    nargs_parser.add_argument("--range", help="a flag with nargs range", nargs=(1, 2),
                              choices=range_choices)
    nargs_parser.add_argument("--remainder", help="a flag wanting remaining", nargs=argparse.REMAINDER,
                              choices=remainder_choices)

    nargs_parser.add_argument("normal_pos", help="a remainder positional", nargs=2,
                              choices=positional_choices)
    nargs_parser.add_argument("remainder_pos", help="a remainder positional", nargs=argparse.REMAINDER,
                              choices=remainder_choices)

    @with_argparser(nargs_parser)
    def do_nargs(self, args: argparse.Namespace) -> None:
        pass

    ############################################################################################################
    # Begin code related to testing tab hints
    ############################################################################################################
    hint_parser = Cmd2ArgumentParser()
    hint_parser.add_argument('-f', '--flag', help='a flag arg')
    hint_parser.add_argument('-s', '--suppressed_help', help=argparse.SUPPRESS)
    hint_parser.add_argument('-t', '--suppressed_hint', help='a flag arg', suppress_tab_hint=True)

    hint_parser.add_argument('hint_pos', help='here is a hint\nwith new lines')
    hint_parser.add_argument('no_help_pos')

    @with_argparser(hint_parser)
    def do_hint(self, args: argparse.Namespace) -> None:
        pass

    ############################################################################################################
    # Begin code related to CompletionError
    ############################################################################################################
    def completer_raise_error(self, text: str, line: str, begidx: int, endidx: int) -> List[str]:
        """Raises CompletionError"""
        raise CompletionError('completer broke something')

    def choice_raise_error(self) -> List[str]:
        """Raises CompletionError"""
        raise CompletionError('choice broke something')

    comp_error_parser = Cmd2ArgumentParser()
    comp_error_parser.add_argument('completer_pos', help='positional arg',
                                   completer=completer_raise_error)
    comp_error_parser.add_argument('--choice', help='flag arg',
                                   choices_provider=choice_raise_error)

    @with_argparser(comp_error_parser)
    def do_raise_completion_error(self, args: argparse.Namespace) -> None:
        pass

    ############################################################################################################
    # Begin code related to receiving arg_tokens
    ############################################################################################################
    def choices_takes_arg_tokens(self, arg_tokens: argparse.Namespace) -> List[str]:
        """Choices function that receives arg_tokens from ArgparseCompleter"""
        return [arg_tokens['parent_arg'][0], arg_tokens['subcommand'][0]]

    def completer_takes_arg_tokens(self, text: str, line: str, begidx: int, endidx: int,
                                   arg_tokens: argparse.Namespace) -> List[str]:
        """Completer function that receives arg_tokens from ArgparseCompleter"""
        match_against = [arg_tokens['parent_arg'][0], arg_tokens['subcommand'][0]]
        return self.basic_complete(text, line, begidx, endidx, match_against)

    arg_tokens_parser = Cmd2ArgumentParser()
    arg_tokens_parser.add_argument('parent_arg', help='arg from a parent parser')

    # Create a subcommand for to exercise receiving parent_tokens and subcommand name in arg_tokens
    arg_tokens_subparser = arg_tokens_parser.add_subparsers(dest='subcommand')
    arg_tokens_subcmd_parser = arg_tokens_subparser.add_parser('subcmd')

    arg_tokens_subcmd_parser.add_argument('choices_pos', choices_provider=choices_takes_arg_tokens)
    arg_tokens_subcmd_parser.add_argument('completer_pos', completer=completer_takes_arg_tokens)

    # Used to override parent_arg in arg_tokens_parser
    arg_tokens_subcmd_parser.add_argument('--parent_arg')

    @with_argparser(arg_tokens_parser)
    def do_arg_tokens(self, args: argparse.Namespace) -> None:
        pass

    ############################################################################################################
    # Begin code related to mutually exclusive groups
    ############################################################################################################
    mutex_parser = Cmd2ArgumentParser()

    mutex_group = mutex_parser.add_mutually_exclusive_group(required=True)
    mutex_group.add_argument('optional_pos', help='the optional positional', nargs=argparse.OPTIONAL)
    mutex_group.add_argument('-f', '--flag', help='the flag arg')
    mutex_group.add_argument('-o', '--other_flag', help='the other flag arg')

    mutex_parser.add_argument('last_arg', help='the last arg')

    @with_argparser(mutex_parser)
    def do_mutex(self, args: argparse.Namespace) -> None:
        pass

    ############################################################################################################
    # Begin code related to standalone functions
    ############################################################################################################
    standalone_parser = Cmd2ArgumentParser()
    standalone_parser.add_argument('--provider', help='standalone provider', choices_provider=standalone_choice_provider)
    standalone_parser.add_argument('--completer', help='standalone completer', completer=standalone_completer)

    @with_argparser(standalone_parser)
    def do_standalone(self, args: argparse.Namespace) -> None:
        pass


@pytest.fixture
def ac_app():
    app = ArgparseCompleterTester()
    app.stdout = StdSim(app.stdout)
    return app


@pytest.mark.parametrize('command', [
    'music',
    'music create',
    'music create rock',
    'music create jazz'
])
def test_help(ac_app, command):
    out1, err1 = run_cmd(ac_app, '{} -h'.format(command))
    out2, err2 = run_cmd(ac_app, 'help {}'.format(command))
    assert out1 == out2


def test_bad_subcommand_help(ac_app):
    # These should give the same output because the second one isn't using a
    # real subcommand, so help will be called on the music command instead.
    out1, err1 = run_cmd(ac_app, 'help music')
    out2, err2 = run_cmd(ac_app, 'help music fake')
    assert out1 == out2


@pytest.mark.parametrize('command, text, completions', [
    ('', 'mus', ['music ']),
    ('music', 'cre', ['create ']),
    ('music', 'creab', []),
    ('music create', '', ['jazz', 'rock']),
    ('music crea', 'jazz', []),
    ('music create', 'foo', []),
    ('fake create', '', []),
    ('music fake', '', [])
])
def test_complete_help(ac_app, command, text, completions):
    line = 'help {} {}'.format(command, text)
    endidx = len(line)
    begidx = endidx - len(text)

    first_match = complete_tester(text, line, begidx, endidx, ac_app)
    if completions:
        assert first_match is not None
    else:
        assert first_match is None

    assert ac_app.completion_matches == sorted(completions, key=ac_app.default_sort_key)


@pytest.mark.parametrize('subcommand, text, completions', [
    ('create', '', ['jazz', 'rock']),
    ('create', 'ja', ['jazz ']),
    ('create', 'foo', []),
    ('creab', 'ja', [])
])
def test_subcommand_completions(ac_app, subcommand, text, completions):
    line = 'music {} {}'.format(subcommand, text)
    endidx = len(line)
    begidx = endidx - len(text)

    first_match = complete_tester(text, line, begidx, endidx, ac_app)
    if completions:
        assert first_match is not None
    else:
        assert first_match is None

    assert ac_app.completion_matches == sorted(completions, key=ac_app.default_sort_key)


@pytest.mark.parametrize('command_and_args, text, completions', [
    # Complete all flags (suppressed will not show)
    ('flag', '-', ['--append_const_flag', '--append_flag', '--count_flag', '--help', '--normal_flag',
                   '--remainder_flag', '-a', '-c', '-h', '-n', '-o', '-r']),
    ('flag', '--', ['--append_const_flag', '--append_flag', '--count_flag', '--help',
                    '--normal_flag', '--remainder_flag']),

    # Complete individual flag
    ('flag', '-n', ['-n ']),
    ('flag', '--n', ['--normal_flag ']),

    # No flags should complete until current flag has its args
    ('flag --append_flag', '-', []),

    # Complete REMAINDER flag name
    ('flag', '-r', ['-r ']),
    ('flag', '--r', ['--remainder_flag ']),

    # No flags after a REMAINDER should complete
    ('flag -r value', '-', []),
    ('flag --remainder_flag value', '--', []),

    # Suppressed flag should not complete
    ('flag', '-s', []),
    ('flag', '--s', []),

    # A used flag should not show in completions
    ('flag -n', '--', ['--append_const_flag', '--append_flag', '--count_flag', '--help', '--remainder_flag']),

    # Flags with actions set to append, append_const, and count will always show even if they've been used
    ('flag --append_const_flag -c --append_flag value', '--', ['--append_const_flag', '--append_flag', '--count_flag',
                                                               '--help', '--normal_flag', '--remainder_flag']),

    # Non-default flag prefix character (+)
    ('plus_flag', '+', ['++help', '++normal_flag', '+h', '+n']),
    ('plus_flag', '++', ['++help', '++normal_flag']),

    # Flag completion should not occur after '--' since that tells argparse all remaining arguments are non-flags
    ('flag --', '--', []),
    ('flag --help --', '--', []),
    ('plus_flag --', '++', []),
    ('plus_flag ++help --', '++', [])
])
def test_autcomp_flag_completion(ac_app, command_and_args, text, completions):
    line = '{} {}'.format(command_and_args, text)
    endidx = len(line)
    begidx = endidx - len(text)

    first_match = complete_tester(text, line, begidx, endidx, ac_app)
    if completions:
        assert first_match is not None
    else:
        assert first_match is None

    assert ac_app.completion_matches == sorted(completions, key=ac_app.default_sort_key)


@pytest.mark.parametrize('flag, text, completions', [
    ('-l', '', AutoCompleteTester.static_choices_list),
    ('--list', 's', ['static', 'stop']),
<<<<<<< HEAD
    ('-p', '', AutoCompleteTester.choices_from_provider),
    ('--provider', 'pr', ['provider', 'probably']),
    ('-i', '', AutoCompleteTester.static_int_choices_list),
=======
    ('-f', '', choices_from_function),
    ('--function', 'ch', ['choices', 'chatty']),
    ('-m', '', choices_from_method),
    ('--method', 'm', ['method', 'most']),
    ('-i', '', int_choices),
>>>>>>> 6bd2f2cb
    ('--int', '1', ['1 ']),
    ('--int', '-', [-1, -2, -12]),
    ('--int', '-1', [-1, -12])
])
def test_autocomp_flag_choices_completion(ac_app, flag, text, completions):
    line = 'choices {} {}'.format(flag, text)
    endidx = len(line)
    begidx = endidx - len(text)

    first_match = complete_tester(text, line, begidx, endidx, ac_app)
    if completions:
        assert first_match is not None
    else:
        assert first_match is None

    # Numbers will be sorted in ascending order and then converted to strings by ArgparseCompleter
    if completions and all(isinstance(x, numbers.Number) for x in completions):
        completions.sort()
        completions = [str(x) for x in completions]
    else:
        completions.sort(key=ac_app.default_sort_key)

    assert ac_app.completion_matches == completions


@pytest.mark.parametrize('pos, text, completions', [
    (1, '', AutoCompleteTester.static_choices_list),
    (1, 's', ['static', 'stop']),
<<<<<<< HEAD
    (2, '', AutoCompleteTester.choices_from_provider),
    (2, 'pr', ['provider', 'probably']),
=======
    (2, '', choices_from_function),
    (2, 'ch', ['choices', 'chatty']),
    (3, '', choices_from_method),
    (3, 'm', ['method', 'most']),
    (4, '', non_negative_int_choices),
    (4, '2', [2, 22]),
    (5, '', []),
>>>>>>> 6bd2f2cb
])
def test_autocomp_positional_choices_completion(ac_app, pos, text, completions):
    # Generate line were preceding positionals are already filled
    line = 'choices {} {}'.format('foo ' * (pos - 1), text)
    endidx = len(line)
    begidx = endidx - len(text)

    first_match = complete_tester(text, line, begidx, endidx, ac_app)
    if completions:
        assert first_match is not None
    else:
        assert first_match is None

    # Numbers will be sorted in ascending order and then converted to strings by ArgparseCompleter
    if completions and all(isinstance(x, numbers.Number) for x in completions):
        completions.sort()
        completions = [str(x) for x in completions]
    else:
        completions.sort(key=ac_app.default_sort_key)

    assert ac_app.completion_matches == completions


def test_flag_sorting(ac_app):
    # This test exercises the case where a positional arg has non-negative integers for its choices.
    # ArgparseCompleter will sort these numerically before converting them to strings. As a result,
    # cmd2.matches_sorted gets set to True. If no completion matches are returned and the entered
    # text looks like the beginning of a flag (e.g -), then ArgparseCompleter will try to complete
    # flag names next. Before it does this, cmd2.matches_sorted is reset to make sure the flag names
    # get sorted correctly.
    option_strings = []
    for action in ac_app.choices_parser._actions:
        option_strings.extend(action.option_strings)
    option_strings.sort(key=ac_app.default_sort_key)

    text = '-'
    line = 'choices arg1 arg2 arg3 {}'.format(text)
    endidx = len(line)
    begidx = endidx - len(text)

    first_match = complete_tester(text, line, begidx, endidx, ac_app)
    assert first_match is not None and ac_app.completion_matches == option_strings


@pytest.mark.parametrize('flag, text, completions', [
    ('-c', '', AutoCompleteTester.completions_for_flag),
    ('--completer', 'f', ['flag', 'fairly'])
])
def test_autocomp_flag_completers(ac_app, flag, text, completions):
    line = 'completer {} {}'.format(flag, text)
    endidx = len(line)
    begidx = endidx - len(text)

    first_match = complete_tester(text, line, begidx, endidx, ac_app)
    if completions:
        assert first_match is not None
    else:
        assert first_match is None

    assert ac_app.completion_matches == sorted(completions, key=ac_app.default_sort_key)


@pytest.mark.parametrize('pos, text, completions', [
    (1, '', AutoCompleteTester.completions_for_pos_1),
    (1, 'p', ['positional_1', 'probably']),
    (2, '', AutoCompleteTester.completions_for_pos_2),
    (2, 'm', ['missed', 'me']),
])
def test_autocomp_positional_completers(ac_app, pos, text, completions):
    # Generate line were preceding positionals are already filled
    line = 'completer {} {}'.format('foo ' * (pos - 1), text)
    endidx = len(line)
    begidx = endidx - len(text)

    first_match = complete_tester(text, line, begidx, endidx, ac_app)
    if completions:
        assert first_match is not None
    else:
        assert first_match is None

    assert ac_app.completion_matches == sorted(completions, key=ac_app.default_sort_key)


def test_autocomp_blank_token(ac_app):
    """Force a blank token to make sure ArgparseCompleter consumes them like argparse does"""
    from cmd2.argparse_completer import ArgparseCompleter

    blank = ''

    # Blank flag arg will be consumed. Therefore we expect to be completing the first positional.
    text = ''
    line = 'completer -c {} {}'.format(blank, text)
    endidx = len(line)
    begidx = endidx - len(text)

    completer = ArgparseCompleter(ac_app.completer_parser, ac_app)
    tokens = ['completer', '-c', blank, text]
    completions = completer.complete_command(tokens, text, line, begidx, endidx)
    assert sorted(completions) == sorted(AutoCompleteTester.completions_for_pos_1)

    # Blank arg for first positional will be consumed. Therefore we expect to be completing the second positional.
    text = ''
    line = 'completer {} {}'.format(blank, text)
    endidx = len(line)
    begidx = endidx - len(text)

    completer = ArgparseCompleter(ac_app.completer_parser, ac_app)
    tokens = ['completer', blank, text]
    completions = completer.complete_command(tokens, text, line, begidx, endidx)
    assert sorted(completions) == sorted(AutoCompleteTester.completions_for_pos_2)


@pytest.mark.parametrize('num_aliases, show_description', [
    # The number of completion results determines if the description field of CompletionItems gets displayed
    # in the tab completions. The count must be greater than 1 and less than ac_app.max_completion_items,
    # which defaults to 50.
    (1, False),
    (5, True),
    (100, False)
])
def test_completion_items(ac_app, num_aliases, show_description):
    # Create aliases
    for i in range(0, num_aliases):
        run_cmd(ac_app, 'alias create fake_alias{} help'.format(i))

    assert len(ac_app.aliases) == num_aliases

    text = 'fake_alias'
    line = 'alias list {}'.format(text)
    endidx = len(line)
    begidx = endidx - len(text)

    first_match = complete_tester(text, line, begidx, endidx, ac_app)
    assert first_match is not None
    assert len(ac_app.completion_matches) == num_aliases
    assert len(ac_app.display_matches) == num_aliases

    # If show_description is True, the alias's value will be in the display text
    assert ('help' in ac_app.display_matches[0]) == show_description


@pytest.mark.parametrize('args, completions', [
    # Flag with nargs = 2
    ('--set_value', AutoCompleteTester.set_value_choices),
    ('--set_value set', ['value', 'choices']),

    # Both args are filled. At positional arg now.
    ('--set_value set value', AutoCompleteTester.positional_choices),

    # Using the flag again will reset the choices available
    ('--set_value set value --set_value', AutoCompleteTester.set_value_choices),

    # Flag with nargs = ONE_OR_MORE
    ('--one_or_more', AutoCompleteTester.one_or_more_choices),
    ('--one_or_more one', ['or', 'more', 'choices']),

    # Flag with nargs = OPTIONAL
    ('--optional', AutoCompleteTester.optional_choices),

    # Only one arg allowed for an OPTIONAL. At positional now.
    ('--optional optional', AutoCompleteTester.positional_choices),

    # Flag with nargs range (1, 2)
    ('--range', AutoCompleteTester.range_choices),
    ('--range some', ['range', 'choices']),

    # Already used 2 args so at positional
    ('--range some range', AutoCompleteTester.positional_choices),

    # Flag with nargs = REMAINDER
    ('--remainder', AutoCompleteTester.remainder_choices),
    ('--remainder remainder ', ['choices ']),

    # No more flags can appear after a REMAINDER flag)
    ('--remainder choices --set_value', ['remainder ']),

    # Double dash ends the current flag
    ('--range choice --', AutoCompleteTester.positional_choices),

    # Double dash ends a REMAINDER flag
    ('--remainder remainder --', AutoCompleteTester.positional_choices),

    # No more flags after a double dash
    ('-- --one_or_more ', AutoCompleteTester.positional_choices),

    # Consume positional
    ('', AutoCompleteTester.positional_choices),
    ('positional', ['the', 'choices']),

    # Intermixed flag and positional
    ('positional --set_value', AutoCompleteTester.set_value_choices),
    ('positional --set_value set', ['choices', 'value']),

    # Intermixed flag and positional with flag finishing
    ('positional --set_value set value', ['the', 'choices']),
    ('positional --range choice --', ['the', 'choices']),

    # REMAINDER positional
    ('the positional', AutoCompleteTester.remainder_choices),
    ('the positional remainder', ['choices ']),
    ('the positional remainder choices', []),

    # REMAINDER positional. Flags don't work in REMAINDER
    ('the positional --set_value', AutoCompleteTester.remainder_choices),
    ('the positional remainder --set_value', ['choices '])
])
def test_autcomp_nargs(ac_app, args, completions):
    text = ''
    line = 'nargs {} {}'.format(args, text)
    endidx = len(line)
    begidx = endidx - len(text)

    first_match = complete_tester(text, line, begidx, endidx, ac_app)
    if completions:
        assert first_match is not None
    else:
        assert first_match is None

    assert ac_app.completion_matches == sorted(completions, key=ac_app.default_sort_key)


@pytest.mark.parametrize('command_and_args, text, is_error', [
    # Flag is finished before moving on
    ('hint --flag foo --', '', False),
    ('hint --flag foo --help', '', False),
    ('hint --flag foo', '--', False),

    ('nargs --one_or_more one --', '', False),
    ('nargs --one_or_more one or --set_value', '', False),
    ('nargs --one_or_more one or more', '--', False),

    ('nargs --set_value set value --', '', False),
    ('nargs --set_value set value --one_or_more', '', False),
    ('nargs --set_value set value', '--', False),
    ('nargs --set_val set value', '--', False),  # This exercises our abbreviated flag detection

    ('nargs --range choices --', '', False),
    ('nargs --range choices range --set_value', '', False),
    ('nargs --range range', '--', False),

    # Flag is not finished before moving on
    ('hint --flag --', '', True),
    ('hint --flag --help', '', True),
    ('hint --flag', '--', True),

    ('nargs --one_or_more --', '', True),
    ('nargs --one_or_more --set_value', '', True),
    ('nargs --one_or_more', '--', True),

    ('nargs --set_value set --', '', True),
    ('nargs --set_value set --one_or_more', '', True),
    ('nargs --set_value set', '--', True),
    ('nargs --set_val set', '--', True),  # This exercises our abbreviated flag detection

    ('nargs --range --', '', True),
    ('nargs --range --set_value', '', True),
    ('nargs --range', '--', True),
])
def test_unfinished_flag_error(ac_app, command_and_args, text, is_error, capsys):
    line = '{} {}'.format(command_and_args, text)
    endidx = len(line)
    begidx = endidx - len(text)

    complete_tester(text, line, begidx, endidx, ac_app)

    out, err = capsys.readouterr()
    assert is_error == all(x in out for x in ["Error: argument", "expected"])


def test_completion_items_arg_header(ac_app):
    # Test when metavar is None
    text = ''
    line = 'choices --desc_header {}'.format(text)
    endidx = len(line)
    begidx = endidx - len(text)

    complete_tester(text, line, begidx, endidx, ac_app)
    assert "DESC_HEADER" in ac_app.completion_header

    # Test when metavar is a string
    text = ''
    line = 'choices --no_header {}'.format(text)
    endidx = len(line)
    begidx = endidx - len(text)

    complete_tester(text, line, begidx, endidx, ac_app)
    assert ac_app.STR_METAVAR in ac_app.completion_header

    # Test when metavar is a tuple
    text = ''
    line = 'choices --tuple_metavar {}'.format(text)
    endidx = len(line)
    begidx = endidx - len(text)

    # We are completing the first argument of this flag. The first element in the tuple should be the column header.
    complete_tester(text, line, begidx, endidx, ac_app)
    assert ac_app.TUPLE_METAVAR[0].upper() in ac_app.completion_header

    text = ''
    line = 'choices --tuple_metavar token_1 {}'.format(text)
    endidx = len(line)
    begidx = endidx - len(text)

    # We are completing the second argument of this flag. The second element in the tuple should be the column header.
    complete_tester(text, line, begidx, endidx, ac_app)
    assert ac_app.TUPLE_METAVAR[1].upper() in ac_app.completion_header

    text = ''
    line = 'choices --tuple_metavar token_1 token_2 {}'.format(text)
    endidx = len(line)
    begidx = endidx - len(text)

    # We are completing the third argument of this flag. It should still be the second tuple element
    # in the column header since the tuple only has two strings in it.
    complete_tester(text, line, begidx, endidx, ac_app)
    assert ac_app.TUPLE_METAVAR[1].upper() in ac_app.completion_header


def test_completion_items_descriptive_header(ac_app):
    from cmd2.argparse_completer import DEFAULT_DESCRIPTIVE_HEADER

    # This argument provided a descriptive header
    text = ''
    line = 'choices --desc_header {}'.format(text)
    endidx = len(line)
    begidx = endidx - len(text)

    complete_tester(text, line, begidx, endidx, ac_app)
    assert ac_app.CUSTOM_DESC_HEADER in ac_app.completion_header

    # This argument did not provide a descriptive header, so it should be DEFAULT_DESCRIPTIVE_HEADER
    text = ''
    line = 'choices --no_header {}'.format(text)
    endidx = len(line)
    begidx = endidx - len(text)

    complete_tester(text, line, begidx, endidx, ac_app)
    assert DEFAULT_DESCRIPTIVE_HEADER in ac_app.completion_header


@pytest.mark.parametrize('command_and_args, text, has_hint', [
    # Normal cases
    ('hint', '', True),
    ('hint --flag', '', True),
    ('hint --suppressed_help', '', False),
    ('hint --suppressed_hint', '', False),

    # Hint because flag does not have enough values to be considered finished
    ('nargs --one_or_more', '-', True),

    # This flag has reached its minimum value count and therefore a new flag could start.
    # However the flag can still consume values and the text is not a single prefix character.
    # Therefor a hint will be shown.
    ('nargs --one_or_more choices', 'bad_completion', True),

    # Like the previous case, but this time text is a single prefix character which will cause flag
    # name completion to occur instead of a hint for the current flag.
    ('nargs --one_or_more choices', '-', False),

    # Hint because this is a REMAINDER flag and therefore no more flag name completions occur.
    ('nargs --remainder', '-', True),

    # No hint for the positional because text is a single prefix character which results in flag name completion
    ('hint', '-', False),

    # Hint because this is a REMAINDER positional and therefore no more flag name completions occur.
    ('nargs the choices', '-', True),
    ('nargs the choices remainder', '-', True),
])
def test_autocomp_hint(ac_app, command_and_args, text, has_hint, capsys):
    line = '{} {}'.format(command_and_args, text)
    endidx = len(line)
    begidx = endidx - len(text)

    complete_tester(text, line, begidx, endidx, ac_app)
    out, err = capsys.readouterr()
    if has_hint:
        assert "Hint:\n" in out
    else:
        assert not out


def test_autocomp_hint_no_help_text(ac_app, capsys):
    text = ''
    line = 'hint foo {}'.format(text)
    endidx = len(line)
    begidx = endidx - len(text)

    first_match = complete_tester(text, line, begidx, endidx, ac_app)
    out, err = capsys.readouterr()

    assert first_match is None
    assert not out == '''
Hint:
  NO_HELP_POS            

'''


@pytest.mark.parametrize('args, text', [
    # Exercise a flag arg and choices function that raises a CompletionError
    ('--choice ', 'choice'),

    # Exercise a positional arg and completer that raises a CompletionError
    ('', 'completer')
])
def test_completion_error(ac_app, capsys, args, text):
    line = 'raise_completion_error {} {}'.format(args, text)
    endidx = len(line)
    begidx = endidx - len(text)

    first_match = complete_tester(text, line, begidx, endidx, ac_app)
    out, err = capsys.readouterr()

    assert first_match is None
    assert "{} broke something".format(text) in out


@pytest.mark.parametrize('command_and_args, completions', [
    # Exercise a choices function that receives arg_tokens dictionary
    ('arg_tokens choice subcmd', ['choice', 'subcmd']),

    # Exercise a completer that receives arg_tokens dictionary
    ('arg_tokens completer subcmd fake', ['completer', 'subcmd']),

    # Exercise overriding parent_arg from the subcommand
    ('arg_tokens completer subcmd --parent_arg override fake', ['override', 'subcmd'])
])
def test_arg_tokens(ac_app, command_and_args, completions):
    text = ''
    line = '{} {}'.format(command_and_args, text)
    endidx = len(line)
    begidx = endidx - len(text)

    first_match = complete_tester(text, line, begidx, endidx, ac_app)
    if completions:
        assert first_match is not None
    else:
        assert first_match is None

    assert ac_app.completion_matches == sorted(completions, key=ac_app.default_sort_key)


@pytest.mark.parametrize('command_and_args, text, output_contains, first_match', [
    # Group isn't done. Hint will show for optional positional and no completions returned
    ('mutex', '', 'the optional positional', None),

    # Group isn't done. Flag name will still complete.
    ('mutex', '--fl', '', '--flag '),

    # Group isn't done. Flag hint will show.
    ('mutex --flag', '', 'the flag arg', None),

    # Group finished by optional positional. No flag name will complete.
    ('mutex pos_val', '--fl', '', None),

    # Group finished by optional positional. Error will display trying to complete the flag's value.
    ('mutex pos_val --flag', '', 'f/--flag: not allowed with argument optional_pos', None),

    # Group finished by --flag. Optional positional will be skipped and last_arg will show its hint.
    ('mutex --flag flag_val', '', 'the last arg', None),

    # Group finished by --flag. Other flag name won't complete.
    ('mutex --flag flag_val', '--oth', '', None),

    # Group finished by --flag. Error will display trying to complete other flag's value.
    ('mutex --flag flag_val --other', '', '-o/--other_flag: not allowed with argument -f/--flag', None),

    # Group finished by --flag. That same flag can be used again so it's hint will show.
    ('mutex --flag flag_val --flag', '', 'the flag arg', None)
])
def test_complete_mutex_group(ac_app, command_and_args, text, output_contains, first_match, capsys):
    line = '{} {}'.format(command_and_args, text)
    endidx = len(line)
    begidx = endidx - len(text)

    assert first_match == complete_tester(text, line, begidx, endidx, ac_app)

    out, err = capsys.readouterr()
    assert output_contains in out


def test_single_prefix_char():
    from cmd2.argparse_completer import _single_prefix_char
    parser = Cmd2ArgumentParser(prefix_chars='-+')

    # Invalid
    assert not _single_prefix_char('', parser)
    assert not _single_prefix_char('--', parser)
    assert not _single_prefix_char('-+', parser)
    assert not _single_prefix_char('++has space', parser)
    assert not _single_prefix_char('foo', parser)

    # Valid
    assert _single_prefix_char('-', parser)
    assert _single_prefix_char('+', parser)


def test_looks_like_flag():
    from cmd2.argparse_completer import _looks_like_flag
    parser = Cmd2ArgumentParser()

    # Does not start like a flag
    assert not _looks_like_flag('', parser)
    assert not _looks_like_flag('non-flag', parser)
    assert not _looks_like_flag('-', parser)
    assert not _looks_like_flag('--has space', parser)
    assert not _looks_like_flag('-2', parser)

    # Does start like a flag
    assert _looks_like_flag('--', parser)
    assert _looks_like_flag('-flag', parser)
    assert _looks_like_flag('--flag', parser)


def test_complete_command_no_tokens(ac_app):
    from cmd2.argparse_completer import ArgparseCompleter

    parser = Cmd2ArgumentParser()
    ac = ArgparseCompleter(parser, ac_app)

    completions = ac.complete_command(tokens=[], text='', line='', begidx=0, endidx=0)
    assert not completions


def test_complete_command_help_no_tokens(ac_app):
    from cmd2.argparse_completer import ArgparseCompleter

    parser = Cmd2ArgumentParser()
    ac = ArgparseCompleter(parser, ac_app)

    completions = ac.complete_subcommand_help(tokens=[], text='', line='', begidx=0, endidx=0)
    assert not completions


@pytest.mark.parametrize('flag, completions', [
    ('--provider', standalone_choices),
    ('--completer', standalone_completions)
])
def test_complete_standalone(ac_app, flag, completions):
    text = ''
    line = 'standalone {} {}'.format(flag, text)
    endidx = len(line)
    begidx = endidx - len(text)

    first_match = complete_tester(text, line, begidx, endidx, ac_app)
    assert first_match is not None
    assert ac_app.completion_matches == sorted(completions, key=ac_app.default_sort_key)<|MERGE_RESOLUTION|>--- conflicted
+++ resolved
@@ -10,7 +10,6 @@
 import pytest
 
 import cmd2
-<<<<<<< HEAD
 from cmd2 import Cmd2ArgumentParser, CompletionError, CompletionItem, with_argparser
 from cmd2.utils import StdSim
 from .conftest import complete_tester, run_cmd
@@ -18,39 +17,6 @@
 # Data and functions for testing standalone choice_provider and completer
 standalone_choices = ['standalone', 'provider']
 standalone_completions = ['standalone', 'completer']
-=======
-from cmd2 import Cmd2ArgumentParser, CompletionItem, with_argparser
-from cmd2.utils import CompletionError, StdSim, basic_complete
-from .conftest import complete_tester, run_cmd
-
-# Lists used in our tests (there is a mix of sorted and unsorted on purpose)
-non_negative_int_choices = [1, 2, 3, 0, 22]
-int_choices = [-1, 1, -2, 2, 0, -12]
-static_choices_list = ['static', 'choices', 'stop', 'here']
-choices_from_function = ['choices', 'function', 'chatty', 'smith']
-choices_from_method = ['choices', 'method', 'most', 'improved']
-
-set_value_choices = ['set', 'value', 'choices']
-one_or_more_choices = ['one', 'or', 'more', 'choices']
-optional_choices = ['a', 'few', 'optional', 'choices']
-range_choices = ['some', 'range', 'choices']
-remainder_choices = ['remainder', 'choices']
-
-positional_choices = ['the', 'positional', 'choices']
-
-completions_from_function = ['completions', 'function', 'fairly', 'complete']
-completions_from_method = ['completions', 'method', 'missed', 'spot']
-
-
-def choices_function() -> List[str]:
-    """Function that provides choices"""
-    return choices_from_function
-
-
-def completer_function(text: str, line: str, begidx: int, endidx: int) -> List[str]:
-    """Tab completion function"""
-    return basic_complete(text, line, begidx, endidx, completions_from_function)
->>>>>>> 6bd2f2cb
 
 
 # noinspection PyUnusedLocal
@@ -119,7 +85,9 @@
     TUPLE_METAVAR = ('arg1', 'others')
     CUSTOM_DESC_HEADER = "Custom Header"
 
-    static_int_choices_list = [-1, 1, -2, 2, 0, -12]
+    # Lists used in our tests (there is a mix of sorted and unsorted on purpose)
+    non_negative_int_choices = [1, 2, 3, 0, 22]
+    int_choices = [-1, 1, -2, 2, 0, -12]
     static_choices_list = ['static', 'choices', 'stop', 'here']
     choices_from_provider = ['choices', 'provider', 'probably', 'improved']
 
@@ -156,19 +124,12 @@
     # Positional args for choices command
     choices_parser.add_argument("list_pos", help="a positional populated with a choices list",
                                 choices=static_choices_list)
-<<<<<<< HEAD
     choices_parser.add_argument("method_pos", help="a positional populated with a choices provider",
                                 choices_provider=choices_provider)
-=======
-    choices_parser.add_argument("function_pos", help="a positional populated with a choices function",
-                                choices_function=choices_function)
-    choices_parser.add_argument("method_pos", help="a positional populated with a choices method",
-                                choices_method=choices_method)
     choices_parser.add_argument('non_negative_int', type=int, help='a positional with non-negative int choices',
                                 choices=non_negative_int_choices)
     choices_parser.add_argument('empty_choices', help='a positional with empty choices',
                                 choices=[])
->>>>>>> 6bd2f2cb
 
     @with_argparser(choices_parser)
     def do_choices(self, args: argparse.Namespace) -> None:
@@ -463,19 +424,11 @@
 
 
 @pytest.mark.parametrize('flag, text, completions', [
-    ('-l', '', AutoCompleteTester.static_choices_list),
+    ('-l', '', ArgparseCompleterTester.static_choices_list),
     ('--list', 's', ['static', 'stop']),
-<<<<<<< HEAD
-    ('-p', '', AutoCompleteTester.choices_from_provider),
+    ('-p', '', ArgparseCompleterTester.choices_from_provider),
     ('--provider', 'pr', ['provider', 'probably']),
-    ('-i', '', AutoCompleteTester.static_int_choices_list),
-=======
-    ('-f', '', choices_from_function),
-    ('--function', 'ch', ['choices', 'chatty']),
-    ('-m', '', choices_from_method),
-    ('--method', 'm', ['method', 'most']),
-    ('-i', '', int_choices),
->>>>>>> 6bd2f2cb
+    ('-i', '', ArgparseCompleterTester.int_choices),
     ('--int', '1', ['1 ']),
     ('--int', '-', [-1, -2, -12]),
     ('--int', '-1', [-1, -12])
@@ -502,20 +455,13 @@
 
 
 @pytest.mark.parametrize('pos, text, completions', [
-    (1, '', AutoCompleteTester.static_choices_list),
+    (1, '', ArgparseCompleterTester.static_choices_list),
     (1, 's', ['static', 'stop']),
-<<<<<<< HEAD
-    (2, '', AutoCompleteTester.choices_from_provider),
+    (2, '', ArgparseCompleterTester.choices_from_provider),
     (2, 'pr', ['provider', 'probably']),
-=======
-    (2, '', choices_from_function),
-    (2, 'ch', ['choices', 'chatty']),
-    (3, '', choices_from_method),
-    (3, 'm', ['method', 'most']),
-    (4, '', non_negative_int_choices),
-    (4, '2', [2, 22]),
-    (5, '', []),
->>>>>>> 6bd2f2cb
+    (3, '', ArgparseCompleterTester.non_negative_int_choices),
+    (3, '2', [2, 22]),
+    (4, '', []),
 ])
 def test_autocomp_positional_choices_completion(ac_app, pos, text, completions):
     # Generate line were preceding positionals are already filled
@@ -561,7 +507,7 @@
 
 
 @pytest.mark.parametrize('flag, text, completions', [
-    ('-c', '', AutoCompleteTester.completions_for_flag),
+    ('-c', '', ArgparseCompleterTester.completions_for_flag),
     ('--completer', 'f', ['flag', 'fairly'])
 ])
 def test_autocomp_flag_completers(ac_app, flag, text, completions):
@@ -579,9 +525,9 @@
 
 
 @pytest.mark.parametrize('pos, text, completions', [
-    (1, '', AutoCompleteTester.completions_for_pos_1),
+    (1, '', ArgparseCompleterTester.completions_for_pos_1),
     (1, 'p', ['positional_1', 'probably']),
-    (2, '', AutoCompleteTester.completions_for_pos_2),
+    (2, '', ArgparseCompleterTester.completions_for_pos_2),
     (2, 'm', ['missed', 'me']),
 ])
 def test_autocomp_positional_completers(ac_app, pos, text, completions):
@@ -614,7 +560,7 @@
     completer = ArgparseCompleter(ac_app.completer_parser, ac_app)
     tokens = ['completer', '-c', blank, text]
     completions = completer.complete_command(tokens, text, line, begidx, endidx)
-    assert sorted(completions) == sorted(AutoCompleteTester.completions_for_pos_1)
+    assert sorted(completions) == sorted(ArgparseCompleterTester.completions_for_pos_1)
 
     # Blank arg for first positional will be consumed. Therefore we expect to be completing the second positional.
     text = ''
@@ -625,7 +571,7 @@
     completer = ArgparseCompleter(ac_app.completer_parser, ac_app)
     tokens = ['completer', blank, text]
     completions = completer.complete_command(tokens, text, line, begidx, endidx)
-    assert sorted(completions) == sorted(AutoCompleteTester.completions_for_pos_2)
+    assert sorted(completions) == sorted(ArgparseCompleterTester.completions_for_pos_2)
 
 
 @pytest.mark.parametrize('num_aliases, show_description', [
@@ -659,54 +605,54 @@
 
 @pytest.mark.parametrize('args, completions', [
     # Flag with nargs = 2
-    ('--set_value', AutoCompleteTester.set_value_choices),
+    ('--set_value', ArgparseCompleterTester.set_value_choices),
     ('--set_value set', ['value', 'choices']),
 
     # Both args are filled. At positional arg now.
-    ('--set_value set value', AutoCompleteTester.positional_choices),
+    ('--set_value set value', ArgparseCompleterTester.positional_choices),
 
     # Using the flag again will reset the choices available
-    ('--set_value set value --set_value', AutoCompleteTester.set_value_choices),
+    ('--set_value set value --set_value', ArgparseCompleterTester.set_value_choices),
 
     # Flag with nargs = ONE_OR_MORE
-    ('--one_or_more', AutoCompleteTester.one_or_more_choices),
+    ('--one_or_more', ArgparseCompleterTester.one_or_more_choices),
     ('--one_or_more one', ['or', 'more', 'choices']),
 
     # Flag with nargs = OPTIONAL
-    ('--optional', AutoCompleteTester.optional_choices),
+    ('--optional', ArgparseCompleterTester.optional_choices),
 
     # Only one arg allowed for an OPTIONAL. At positional now.
-    ('--optional optional', AutoCompleteTester.positional_choices),
+    ('--optional optional', ArgparseCompleterTester.positional_choices),
 
     # Flag with nargs range (1, 2)
-    ('--range', AutoCompleteTester.range_choices),
+    ('--range', ArgparseCompleterTester.range_choices),
     ('--range some', ['range', 'choices']),
 
     # Already used 2 args so at positional
-    ('--range some range', AutoCompleteTester.positional_choices),
+    ('--range some range', ArgparseCompleterTester.positional_choices),
 
     # Flag with nargs = REMAINDER
-    ('--remainder', AutoCompleteTester.remainder_choices),
+    ('--remainder', ArgparseCompleterTester.remainder_choices),
     ('--remainder remainder ', ['choices ']),
 
     # No more flags can appear after a REMAINDER flag)
     ('--remainder choices --set_value', ['remainder ']),
 
     # Double dash ends the current flag
-    ('--range choice --', AutoCompleteTester.positional_choices),
+    ('--range choice --', ArgparseCompleterTester.positional_choices),
 
     # Double dash ends a REMAINDER flag
-    ('--remainder remainder --', AutoCompleteTester.positional_choices),
+    ('--remainder remainder --', ArgparseCompleterTester.positional_choices),
 
     # No more flags after a double dash
-    ('-- --one_or_more ', AutoCompleteTester.positional_choices),
+    ('-- --one_or_more ', ArgparseCompleterTester.positional_choices),
 
     # Consume positional
-    ('', AutoCompleteTester.positional_choices),
+    ('', ArgparseCompleterTester.positional_choices),
     ('positional', ['the', 'choices']),
 
     # Intermixed flag and positional
-    ('positional --set_value', AutoCompleteTester.set_value_choices),
+    ('positional --set_value', ArgparseCompleterTester.set_value_choices),
     ('positional --set_value set', ['choices', 'value']),
 
     # Intermixed flag and positional with flag finishing
@@ -714,12 +660,12 @@
     ('positional --range choice --', ['the', 'choices']),
 
     # REMAINDER positional
-    ('the positional', AutoCompleteTester.remainder_choices),
+    ('the positional', ArgparseCompleterTester.remainder_choices),
     ('the positional remainder', ['choices ']),
     ('the positional remainder choices', []),
 
     # REMAINDER positional. Flags don't work in REMAINDER
-    ('the positional --set_value', AutoCompleteTester.remainder_choices),
+    ('the positional --set_value', ArgparseCompleterTester.remainder_choices),
     ('the positional remainder --set_value', ['choices '])
 ])
 def test_autcomp_nargs(ac_app, args, completions):
