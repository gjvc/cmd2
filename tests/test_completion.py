--- conflicted
+++ resolved
@@ -69,14 +69,8 @@
     def __init__(self):
         cmd2.Cmd.__init__(self, multiline_commands=['test_multiline'])
         self.foo = 'bar'
-<<<<<<< HEAD
-        self.add_settable(
-            utils.Settable('foo', str, description="a settable param", completer_method=CompletionsExample.complete_foo_val)
-        )
-=======
         self.add_settable(utils.Settable('foo', str, description="a settable param",
                                          completer=CompletionsExample.complete_foo_val))
->>>>>>> 06aaf962
 
     def do_test_basic(self, args):
         pass
@@ -919,12 +913,7 @@
     first_match = complete_tester(text, line, begidx, endidx, cmd2_app)
     assert first_match is not None and cmd2_app.completion_matches == expected
 
-<<<<<<< HEAD
-
-def test_quote_as_command(cmd2_app):
-=======
 def test_wordbreak_in_command(cmd2_app):
->>>>>>> 06aaf962
     text = ''
     line = '"{}'.format(text)
     endidx = len(line)
