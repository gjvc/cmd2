# coding=utf-8
# flake8: noqa E302
"""
Cmd2 unit/functional testing
"""
import argparse
import builtins
import io
import os
import sys
import tempfile
from code import (
    InteractiveConsole,
)

import pytest

import cmd2
from cmd2 import (
    COMMAND_NAME,
    ansi,
    clipboard,
    constants,
    exceptions,
    plugin,
    utils,
)

from .conftest import (
    HELP_HISTORY,
    SHORTCUTS_TXT,
    SHOW_LONG,
    SHOW_TXT,
    complete_tester,
    normalize,
    odd_file_names,
    run_cmd,
    verify_help_text,
)

# Python 3.5 had some regressions in the unitest.mock module, so use 3rd party mock if available
try:
    import mock
except ImportError:
    from unittest import (
        mock,
    )


def CreateOutsimApp():
    c = cmd2.Cmd()
    c.stdout = utils.StdSim(c.stdout)
    return c


@pytest.fixture
def outsim_app():
    return CreateOutsimApp()


def test_version(base_app):
    assert cmd2.__version__


@pytest.mark.skipif(sys.version_info >= (3, 8), reason="failing in CI systems for Python 3.8 and 3.9")
def test_not_in_main_thread(base_app, capsys):
    import threading

    cli_thread = threading.Thread(name='cli_thread', target=base_app.cmdloop)

    cli_thread.start()
    cli_thread.join()
    out, err = capsys.readouterr()
    assert "cmdloop must be run in the main thread" in err


def test_empty_statement(base_app):
    out, err = run_cmd(base_app, '')
    expected = normalize('')
    assert out == expected


def test_base_help(base_app):
    out, err = run_cmd(base_app, 'help')
    verify_help_text(base_app, out)


def test_base_help_verbose(base_app):
    out, err = run_cmd(base_app, 'help -v')
    verify_help_text(base_app, out)

    # Make sure :param type lines are filtered out of help summary
    help_doc = base_app.do_help.__func__.__doc__
    help_doc += "\n:param fake param"
    base_app.do_help.__func__.__doc__ = help_doc

    out, err = run_cmd(base_app, 'help --verbose')
    verify_help_text(base_app, out)
    assert ':param' not in ''.join(out)


def test_base_argparse_help(base_app):
    # Verify that "set -h" gives the same output as "help set" and that it starts in a way that makes sense
    out1, err1 = run_cmd(base_app, 'set -h')
    out2, err2 = run_cmd(base_app, 'help set')

    assert out1 == out2
    assert out1[0].startswith('Usage: set')
    assert out1[1] == ''
    assert out1[2].startswith('Set a settable parameter')


def test_base_invalid_option(base_app):
    out, err = run_cmd(base_app, 'set -z')
    assert err[0] == 'Usage: set [-h] [-v] [param] [value]'
    assert 'Error: unrecognized arguments: -z' in err[1]


def test_base_shortcuts(base_app):
    out, err = run_cmd(base_app, 'shortcuts')
    expected = normalize(SHORTCUTS_TXT)
    assert out == expected


def test_command_starts_with_shortcut():
    with pytest.raises(ValueError) as excinfo:
        app = cmd2.Cmd(shortcuts={'help': 'fake'})
    assert "Invalid command name 'help'" in str(excinfo.value)


def test_base_show(base_app):
    # force editor to be 'vim' so test is repeatable across platforms
    base_app.editor = 'vim'
    out, err = run_cmd(base_app, 'set')
    expected = normalize(SHOW_TXT)
    assert out == expected


def test_base_show_long(base_app):
    # force editor to be 'vim' so test is repeatable across platforms
    base_app.editor = 'vim'
    out, err = run_cmd(base_app, 'set -v')
    expected = normalize(SHOW_LONG)
    assert out == expected


def test_set(base_app):
    out, err = run_cmd(base_app, 'set quiet True')
    expected = normalize(
        """
quiet - was: False
now: True
"""
    )
    assert out == expected

    out, err = run_cmd(base_app, 'set quiet')
    assert out == ['quiet: True']


def test_set_val_empty(base_app):
    base_app.editor = "fake"
    out, err = run_cmd(base_app, 'set editor ""')
    assert base_app.editor == ''


def test_set_val_is_flag(base_app):
    base_app.editor = "fake"
    out, err = run_cmd(base_app, 'set editor "-h"')
    assert base_app.editor == '-h'


def test_set_not_supported(base_app):
    out, err = run_cmd(base_app, 'set qqq True')
    expected = normalize(
        """
Parameter 'qqq' not supported (type 'set' for list of parameters).
"""
    )
    assert err == expected


def test_set_no_settables(base_app):
    base_app.settables = {}
    out, err = run_cmd(base_app, 'set quiet True')
    expected = normalize("There are no settable parameters")
    assert err == expected


@pytest.mark.parametrize(
    'new_val, is_valid, expected',
    [
        (ansi.STYLE_NEVER, True, ansi.STYLE_NEVER),
        ('neVeR', True, ansi.STYLE_NEVER),
        (ansi.STYLE_TERMINAL, True, ansi.STYLE_TERMINAL),
        ('TeRMInal', True, ansi.STYLE_TERMINAL),
        (ansi.STYLE_ALWAYS, True, ansi.STYLE_ALWAYS),
        ('AlWaYs', True, ansi.STYLE_ALWAYS),
        ('invalid', False, ansi.STYLE_TERMINAL),
    ],
)
def test_set_allow_style(base_app, new_val, is_valid, expected):
    # Initialize allow_style for this test
    ansi.allow_style = ansi.STYLE_TERMINAL

    # Use the set command to alter it
    out, err = run_cmd(base_app, 'set allow_style {}'.format(new_val))

    # Verify the results
    assert ansi.allow_style == expected
    if is_valid:
        assert not err
        assert "now: {!r}".format(new_val.capitalize()) in out[1]

    # Reset allow_style to its default since it's an application-wide setting that can affect other unit tests
    ansi.allow_style = ansi.STYLE_TERMINAL


class OnChangeHookApp(cmd2.Cmd):
    def __init__(self, *args, **kwargs):
        super().__init__(*args, **kwargs)
        self.add_settable(utils.Settable('quiet', bool, "my description", onchange_cb=self._onchange_quiet))

    def _onchange_quiet(self, name, old, new) -> None:
        """Runs when quiet is changed via set command"""
        self.poutput("You changed " + name)


@pytest.fixture
def onchange_app():
    app = OnChangeHookApp()
    return app


def test_set_onchange_hook(onchange_app):
    out, err = run_cmd(onchange_app, 'set quiet True')
    expected = normalize(
        """
quiet - was: False
now: True
You changed quiet
"""
    )
    assert out == expected


def test_base_shell(base_app, monkeypatch):
    m = mock.Mock()
    monkeypatch.setattr("{}.Popen".format('subprocess'), m)
    out, err = run_cmd(base_app, 'shell echo a')
    assert out == []
    assert m.called


def test_shell_last_result(base_app):
    base_app.last_result = None
    run_cmd(base_app, 'shell fake')
    assert base_app.last_result is not None


def test_shell_manual_call(base_app):
    # Verifies crash from Issue #986 doesn't happen
    cmds = ['echo "hi"', 'echo "there"', 'echo "cmd2!"']
    cmd = ';'.join(cmds)

    base_app.do_shell(cmd)

    cmd = '&&'.join(cmds)

    base_app.do_shell(cmd)


def test_base_py(base_app):
    # Make sure py can't edit Cmd.py_locals. It used to be that cmd2 was passing its py_locals
    # dictionary to the py environment instead of a shallow copy.
    base_app.py_locals['test_var'] = 5
    out, err = run_cmd(base_app, 'py del[locals()["test_var"]]')
    assert not out and not err
    assert base_app.py_locals['test_var'] == 5

    out, err = run_cmd(base_app, 'py print(test_var)')
    assert out[0].rstrip() == '5'

    # Place an editable object in py_locals. Since we make a shallow copy of py_locals,
    # this object should be editable from the py environment.
    base_app.py_locals['my_list'] = []
    out, err = run_cmd(base_app, 'py my_list.append(2)')
    assert not out and not err
    assert base_app.py_locals['my_list'][0] == 2

    # Try a print statement
    out, err = run_cmd(base_app, 'py print("spaces" + " in this " + "command")')
    assert out[0].rstrip() == 'spaces in this command'

    # Set self_in_py to True and make sure we see self
    base_app.self_in_py = True
    out, err = run_cmd(base_app, 'py print(self)')
    assert 'cmd2.cmd2.Cmd object' in out[0]

    # Set self_in_py to False and make sure we can't see self
    base_app.self_in_py = False
    out, err = run_cmd(base_app, 'py print(self)')
    assert "NameError: name 'self' is not defined" in err


def test_base_error(base_app):
    out, err = run_cmd(base_app, 'meow')
    assert "is not a recognized command" in err[0]


def test_run_script(base_app, request):
    test_dir = os.path.dirname(request.module.__file__)
    filename = os.path.join(test_dir, 'script.txt')

    assert base_app._script_dir == []
    assert base_app._current_script_dir is None

    # Get output out the script
    script_out, script_err = run_cmd(base_app, 'run_script {}'.format(filename))

    assert base_app._script_dir == []
    assert base_app._current_script_dir is None

    # Now run the commands manually and compare their output to script's
    with open(filename, encoding='utf-8') as file:
        script_commands = file.read().splitlines()

    manual_out = []
    manual_err = []
    for cmdline in script_commands:
        out, err = run_cmd(base_app, cmdline)
        manual_out.extend(out)
        manual_err.extend(err)

    assert script_out == manual_out
    assert script_err == manual_err


def test_run_script_with_empty_args(base_app):
    out, err = run_cmd(base_app, 'run_script')
    assert "the following arguments are required" in err[1]


def test_run_script_with_nonexistent_file(base_app, capsys):
    out, err = run_cmd(base_app, 'run_script does_not_exist.txt')
    assert "does not exist" in err[0]


def test_run_script_with_directory(base_app, request):
    test_dir = os.path.dirname(request.module.__file__)
    out, err = run_cmd(base_app, 'run_script {}'.format(test_dir))
    assert "is not a file" in err[0]


def test_run_script_with_empty_file(base_app, request):
    test_dir = os.path.dirname(request.module.__file__)
    filename = os.path.join(test_dir, 'scripts', 'empty.txt')
    out, err = run_cmd(base_app, 'run_script {}'.format(filename))
    assert not out and not err


def test_run_script_with_binary_file(base_app, request):
    test_dir = os.path.dirname(request.module.__file__)
    filename = os.path.join(test_dir, 'scripts', 'binary.bin')
    out, err = run_cmd(base_app, 'run_script {}'.format(filename))
    assert "is not an ASCII or UTF-8 encoded text file" in err[0]


def test_run_script_with_python_file(base_app, request):
    m = mock.MagicMock(name='input', return_value='2')
    builtins.input = m

    test_dir = os.path.dirname(request.module.__file__)
    filename = os.path.join(test_dir, 'pyscript', 'stop.py')
    out, err = run_cmd(base_app, 'run_script {}'.format(filename))
    assert "appears to be a Python file" in err[0]


def test_run_script_with_utf8_file(base_app, request):
    test_dir = os.path.dirname(request.module.__file__)
    filename = os.path.join(test_dir, 'scripts', 'utf8.txt')

    assert base_app._script_dir == []
    assert base_app._current_script_dir is None

    # Get output out the script
    script_out, script_err = run_cmd(base_app, 'run_script {}'.format(filename))

    assert base_app._script_dir == []
    assert base_app._current_script_dir is None

    # Now run the commands manually and compare their output to script's
    with open(filename, encoding='utf-8') as file:
        script_commands = file.read().splitlines()

    manual_out = []
    manual_err = []
    for cmdline in script_commands:
        out, err = run_cmd(base_app, cmdline)
        manual_out.extend(out)
        manual_err.extend(err)

    assert script_out == manual_out
    assert script_err == manual_err


def test_run_script_nested_run_scripts(base_app, request):
    # Verify that running a script with nested run_script commands works correctly,
    # and runs the nested script commands in the correct order.
    test_dir = os.path.dirname(request.module.__file__)
    filename = os.path.join(test_dir, 'scripts', 'nested.txt')

    # Run the top level script
    initial_run = 'run_script ' + filename
    run_cmd(base_app, initial_run)

    # Check that the right commands were executed.
    expected = (
        """
%s
_relative_run_script precmds.txt
set allow_style Always
help
shortcuts
_relative_run_script postcmds.txt
set allow_style Never"""
        % initial_run
    )
    out, err = run_cmd(base_app, 'history -s')
    assert out == normalize(expected)


def test_runcmds_plus_hooks(base_app, request):
    test_dir = os.path.dirname(request.module.__file__)
    prefilepath = os.path.join(test_dir, 'scripts', 'precmds.txt')
    postfilepath = os.path.join(test_dir, 'scripts', 'postcmds.txt')

    base_app.runcmds_plus_hooks(['run_script ' + prefilepath, 'help', 'shortcuts', 'run_script ' + postfilepath])
    expected = """
run_script %s
set allow_style Always
help
shortcuts
run_script %s
set allow_style Never""" % (
        prefilepath,
        postfilepath,
    )

    out, err = run_cmd(base_app, 'history -s')
    assert out == normalize(expected)


def test_runcmds_plus_hooks_ctrl_c(base_app, capsys):
    """Test Ctrl-C while in runcmds_plus_hooks"""
    import types

    def do_keyboard_interrupt(self, _):
        raise KeyboardInterrupt('Interrupting this command')

    setattr(base_app, 'do_keyboard_interrupt', types.MethodType(do_keyboard_interrupt, base_app))

    # Default behavior is to stop command loop on Ctrl-C
    base_app.history.clear()
    base_app.runcmds_plus_hooks(['help', 'keyboard_interrupt', 'shortcuts'])
    out, err = capsys.readouterr()
    assert err.startswith("Interrupting this command")
    assert len(base_app.history) == 2

    # Ctrl-C should not stop command loop in this case
    base_app.history.clear()
    base_app.runcmds_plus_hooks(['help', 'keyboard_interrupt', 'shortcuts'], stop_on_keyboard_interrupt=False)
    out, err = capsys.readouterr()
    assert not err
    assert len(base_app.history) == 3


def test_relative_run_script(base_app, request):
    test_dir = os.path.dirname(request.module.__file__)
    filename = os.path.join(test_dir, 'script.txt')

    assert base_app._script_dir == []
    assert base_app._current_script_dir is None

    # Get output out the script
    script_out, script_err = run_cmd(base_app, 'run_script {}'.format(filename))

    assert base_app._script_dir == []
    assert base_app._current_script_dir is None

    # Now run the commands manually and compare their output to script's
    with open(filename, encoding='utf-8') as file:
        script_commands = file.read().splitlines()

    manual_out = []
    manual_err = []
    for cmdline in script_commands:
        out, err = run_cmd(base_app, cmdline)
        manual_out.extend(out)
        manual_err.extend(err)

    assert script_out == manual_out
    assert script_err == manual_err


@pytest.mark.parametrize('file_name', odd_file_names)
def test_relative_run_script_with_odd_file_names(base_app, file_name, monkeypatch):
    """Test file names with various patterns"""
    # Mock out the do_run_script call to see what args are passed to it
    run_script_mock = mock.MagicMock(name='do_run_script')
    monkeypatch.setattr("cmd2.Cmd.do_run_script", run_script_mock)

    run_cmd(base_app, "_relative_run_script {}".format(utils.quote_string(file_name)))
    run_script_mock.assert_called_once_with(utils.quote_string(file_name))


def test_relative_run_script_requires_an_argument(base_app):
    out, err = run_cmd(base_app, '_relative_run_script')
    assert 'Error: the following arguments' in err[1]


def test_in_script(request):
    class HookApp(cmd2.Cmd):
        def __init__(self, *args, **kwargs):
            super().__init__(*args, **kwargs)
            self.register_cmdfinalization_hook(self.hook)

        def hook(self: cmd2.Cmd, data: plugin.CommandFinalizationData) -> plugin.CommandFinalizationData:
            if self.in_script():
                self.poutput("WE ARE IN SCRIPT")
            return data

    hook_app = HookApp()
    test_dir = os.path.dirname(request.module.__file__)
    filename = os.path.join(test_dir, 'script.txt')
    out, err = run_cmd(hook_app, 'run_script {}'.format(filename))

    assert "WE ARE IN SCRIPT" in out[-1]


def test_system_exit_in_command(base_app, capsys):
    """Test raising SystemExit from a command"""
    import types

    def do_system_exit(self, _):
        raise SystemExit

    setattr(base_app, 'do_system_exit', types.MethodType(do_system_exit, base_app))

    stop = base_app.onecmd_plus_hooks('system_exit')
    assert stop


def test_output_redirection(base_app):
    fd, filename = tempfile.mkstemp(prefix='cmd2_test', suffix='.txt')
    os.close(fd)

    try:
        # Verify that writing to a file works
        run_cmd(base_app, 'help > {}'.format(filename))
        with open(filename) as f:
            content = f.read()
        verify_help_text(base_app, content)

        # Verify that appending to a file also works
        run_cmd(base_app, 'help history >> {}'.format(filename))
        with open(filename) as f:
            appended_content = f.read()
        assert appended_content.startswith(content)
        assert len(appended_content) > len(content)
    except Exception:
        raise
    finally:
        os.remove(filename)


def test_output_redirection_to_nonexistent_directory(base_app):
    filename = '~/fakedir/this_does_not_exist.txt'

    out, err = run_cmd(base_app, 'help > {}'.format(filename))
    assert 'Failed to redirect' in err[0]

    out, err = run_cmd(base_app, 'help >> {}'.format(filename))
    assert 'Failed to redirect' in err[0]


def test_output_redirection_to_too_long_filename(base_app):
    filename = (
        '~/sdkfhksdjfhkjdshfkjsdhfkjsdhfkjdshfkjdshfkjshdfkhdsfkjhewfuihewiufhweiufhiweufhiuewhiuewhfiuwehfia'
        'ewhfiuewhfiuewhfiuewhiuewhfiuewhfiuewfhiuwehewiufhewiuhfiweuhfiuwehfiuewfhiuwehiuewfhiuewhiewuhfiueh'
        'fiuwefhewiuhewiufhewiufhewiufhewiufhewiufhewiufhewiufhewiuhewiufhewiufhewiuheiufhiuewheiwufhewiufheu'
        'fheiufhieuwhfewiuhfeiufhiuewfhiuewheiwuhfiuewhfiuewhfeiuwfhewiufhiuewhiuewhfeiuwhfiuwehfuiwehfiuehie'
        'whfieuwfhieufhiuewhfeiuwfhiuefhueiwhfw'
    )

    out, err = run_cmd(base_app, 'help > {}'.format(filename))
    assert 'Failed to redirect' in err[0]

    out, err = run_cmd(base_app, 'help >> {}'.format(filename))
    assert 'Failed to redirect' in err[0]


def test_feedback_to_output_true(base_app):
    base_app.feedback_to_output = True
    base_app.timing = True
    f, filename = tempfile.mkstemp(prefix='cmd2_test', suffix='.txt')
    os.close(f)

    try:
        run_cmd(base_app, 'help > {}'.format(filename))
        with open(filename) as f:
            content = f.readlines()
        assert content[-1].startswith('Elapsed: ')
    except:
        raise
    finally:
        os.remove(filename)


def test_feedback_to_output_false(base_app):
    base_app.feedback_to_output = False
    base_app.timing = True
    f, filename = tempfile.mkstemp(prefix='feedback_to_output', suffix='.txt')
    os.close(f)

    try:
        out, err = run_cmd(base_app, 'help > {}'.format(filename))

        with open(filename) as f:
            content = f.readlines()
        assert not content[-1].startswith('Elapsed: ')
        assert err[0].startswith('Elapsed')
    except:
        raise
    finally:
        os.remove(filename)


def test_disallow_redirection(base_app):
    # Set allow_redirection to False
    base_app.allow_redirection = False

    filename = 'test_allow_redirect.txt'

    # Verify output wasn't redirected
    out, err = run_cmd(base_app, 'help > {}'.format(filename))
    verify_help_text(base_app, out)

    # Verify that no file got created
    assert not os.path.exists(filename)


def test_pipe_to_shell(base_app):
    if sys.platform == "win32":
        # Windows
        command = 'help | sort'
    else:
        # Mac and Linux
        # Get help on help and pipe it's output to the input of the word count shell command
        command = 'help help | wc'

    out, err = run_cmd(base_app, command)
    assert out and not err


def test_pipe_to_shell_and_redirect(base_app):
    filename = 'out.txt'
    if sys.platform == "win32":
        # Windows
        command = 'help | sort > {}'.format(filename)
    else:
        # Mac and Linux
        # Get help on help and pipe it's output to the input of the word count shell command
        command = 'help help | wc > {}'.format(filename)

    out, err = run_cmd(base_app, command)
    assert not out and not err
    assert os.path.exists(filename)
    os.remove(filename)


def test_pipe_to_shell_error(base_app):
    # Try to pipe command output to a shell command that doesn't exist in order to produce an error
    out, err = run_cmd(base_app, 'help | foobarbaz.this_does_not_exist')
    assert not out
    assert "Pipe process exited with code" in err[0]


@pytest.mark.skipif(not clipboard.can_clip, reason="Pyperclip could not find a copy/paste mechanism for your system")
def test_send_to_paste_buffer(base_app):
    # Test writing to the PasteBuffer/Clipboard
    run_cmd(base_app, 'help >')
    paste_contents = cmd2.cmd2.get_paste_buffer()
    verify_help_text(base_app, paste_contents)

    # Test appending to the PasteBuffer/Clipboard
    run_cmd(base_app, 'help history >>')
    appended_contents = cmd2.cmd2.get_paste_buffer()
    assert appended_contents.startswith(paste_contents)
    assert len(appended_contents) > len(paste_contents)


def test_base_timing(base_app):
    base_app.feedback_to_output = False
    out, err = run_cmd(base_app, 'set timing True')
    expected = normalize(
        """timing - was: False
now: True
"""
    )
    assert out == expected

    if sys.platform == 'win32':
        assert err[0].startswith('Elapsed: 0:00:00')
    else:
        assert err[0].startswith('Elapsed: 0:00:00.0')


def _expected_no_editor_error():
    expected_exception = 'OSError'
    # If PyPy, expect a different exception than with Python 3
    if hasattr(sys, "pypy_translation_info"):
        expected_exception = 'EnvironmentError'

    expected_text = normalize(
        """
EXCEPTION of type '{}' occurred with message: 'Please use 'set editor' to specify your text editing program of choice.'
To enable full traceback, run the following command: 'set debug true'
""".format(
            expected_exception
        )
    )

    return expected_text


def test_base_debug(base_app):
    # Purposely set the editor to None
    base_app.editor = None

    # Make sure we get an exception, but cmd2 handles it
    out, err = run_cmd(base_app, 'edit')

    expected = _expected_no_editor_error()
    assert err == expected

    # Set debug true
    out, err = run_cmd(base_app, 'set debug True')
    expected = normalize(
        """
debug - was: False
now: True
"""
    )
    assert out == expected

    # Verify that we now see the exception traceback
    out, err = run_cmd(base_app, 'edit')
    assert err[0].startswith('Traceback (most recent call last):')


def test_debug_not_settable(base_app):
    # Set debug to False and make it unsettable
    base_app.debug = False
    base_app.remove_settable('debug')

    # Cause an exception
    out, err = run_cmd(base_app, 'bad "quote')

    # Since debug is unsettable, the user will not be given the option to enable a full traceback
    assert err == ['Invalid syntax: No closing quotation']


def test_remove_settable_keyerror(base_app):
    with pytest.raises(KeyError):
        base_app.remove_settable('fake')


def test_edit_file(base_app, request, monkeypatch):
    # Set a fake editor just to make sure we have one.  We aren't really going to call it due to the mock
    base_app.editor = 'fooedit'

    # Mock out the subprocess.Popen call so we don't actually open an editor
    m = mock.MagicMock(name='Popen')
    monkeypatch.setattr("subprocess.Popen", m)

    test_dir = os.path.dirname(request.module.__file__)
    filename = os.path.join(test_dir, 'script.txt')

    run_cmd(base_app, 'edit {}'.format(filename))

    # We think we have an editor, so should expect a Popen call
    m.assert_called_once()


@pytest.mark.parametrize('file_name', odd_file_names)
def test_edit_file_with_odd_file_names(base_app, file_name, monkeypatch):
    """Test editor and file names with various patterns"""
    # Mock out the do_shell call to see what args are passed to it
    shell_mock = mock.MagicMock(name='do_shell')
    monkeypatch.setattr("cmd2.Cmd.do_shell", shell_mock)

    base_app.editor = 'fooedit'
    file_name = utils.quote_string('nothingweird.py')
    run_cmd(base_app, "edit {}".format(utils.quote_string(file_name)))
    shell_mock.assert_called_once_with('"fooedit" {}'.format(utils.quote_string(file_name)))


def test_edit_file_with_spaces(base_app, request, monkeypatch):
    # Set a fake editor just to make sure we have one.  We aren't really going to call it due to the mock
    base_app.editor = 'fooedit'

    # Mock out the subprocess.Popen call so we don't actually open an editor
    m = mock.MagicMock(name='Popen')
    monkeypatch.setattr("subprocess.Popen", m)

    test_dir = os.path.dirname(request.module.__file__)
    filename = os.path.join(test_dir, 'my commands.txt')

    run_cmd(base_app, 'edit "{}"'.format(filename))

    # We think we have an editor, so should expect a Popen call
    m.assert_called_once()


def test_edit_blank(base_app, monkeypatch):
    # Set a fake editor just to make sure we have one.  We aren't really going to call it due to the mock
    base_app.editor = 'fooedit'

    # Mock out the subprocess.Popen call so we don't actually open an editor
    m = mock.MagicMock(name='Popen')
    monkeypatch.setattr("subprocess.Popen", m)

    run_cmd(base_app, 'edit')

    # We have an editor, so should expect a Popen call
    m.assert_called_once()


def test_base_py_interactive(base_app):
    # Mock out the InteractiveConsole.interact() call so we don't actually wait for a user's response on stdin
    m = mock.MagicMock(name='interact')
    InteractiveConsole.interact = m

    run_cmd(base_app, "py")

    # Make sure our mock was called once and only once
    m.assert_called_once()


def test_base_cmdloop_with_startup_commands():
    intro = 'Hello World, this is an intro ...'

    # Need to patch sys.argv so cmd2 doesn't think it was called with arguments equal to the py.test args
    testargs = ["prog", 'quit']
    expected = intro + '\n'

    with mock.patch.object(sys, 'argv', testargs):
        app = CreateOutsimApp()

    app.use_rawinput = True

    # Run the command loop with custom intro
    app.cmdloop(intro=intro)

    out = app.stdout.getvalue()
    assert out == expected


def test_base_cmdloop_without_startup_commands():
    # Need to patch sys.argv so cmd2 doesn't think it was called with arguments equal to the py.test args
    testargs = ["prog"]
    with mock.patch.object(sys, 'argv', testargs):
        app = CreateOutsimApp()

    app.use_rawinput = True
    app.intro = 'Hello World, this is an intro ...'

    # Mock out the input call so we don't actually wait for a user's response on stdin
    m = mock.MagicMock(name='input', return_value='quit')
    builtins.input = m

    expected = app.intro + '\n'

    # Run the command loop
    app.cmdloop()
    out = app.stdout.getvalue()
    assert out == expected


def test_cmdloop_without_rawinput():
    # Need to patch sys.argv so cmd2 doesn't think it was called with arguments equal to the py.test args
    testargs = ["prog"]
    with mock.patch.object(sys, 'argv', testargs):
        app = CreateOutsimApp()

    app.use_rawinput = False
    app.echo = False
    app.intro = 'Hello World, this is an intro ...'

    # Mock out the input call so we don't actually wait for a user's response on stdin
    m = mock.MagicMock(name='input', return_value='quit')
    builtins.input = m

    expected = app.intro + '\n'

    with pytest.raises(OSError):
        app.cmdloop()
    out = app.stdout.getvalue()
    assert out == expected


@pytest.mark.skipif(sys.platform.startswith('win'), reason="stty sane only run on Linux/Mac")
def test_stty_sane(base_app, monkeypatch):
    """Make sure stty sane is run on Linux/Mac after each command if stdin is a terminal"""
    with mock.patch('sys.stdin.isatty', mock.MagicMock(name='isatty', return_value=True)):
        # Mock out the subprocess.Popen call so we don't actually run stty sane
        m = mock.MagicMock(name='Popen')
        monkeypatch.setattr("subprocess.Popen", m)

        base_app.onecmd_plus_hooks('help')
        m.assert_called_once_with(['stty', 'sane'])


class HookFailureApp(cmd2.Cmd):
    def __init__(self, *args, **kwargs):
        super().__init__(*args, **kwargs)
        # register a postparsing hook method
        self.register_postparsing_hook(self.postparsing_precmd)

    def postparsing_precmd(self, data: cmd2.plugin.PostparsingData) -> cmd2.plugin.PostparsingData:
        """Simulate precmd hook failure."""
        data.stop = True
        return data


@pytest.fixture
def hook_failure():
    app = HookFailureApp()
    return app


def test_precmd_hook_success(base_app):
    out = base_app.onecmd_plus_hooks('help')
    assert out is False


def test_precmd_hook_failure(hook_failure):
    out = hook_failure.onecmd_plus_hooks('help')
    assert out is True


class SayApp(cmd2.Cmd):
    def __init__(self, *args, **kwargs):
        super().__init__(*args, **kwargs)

    def do_say(self, arg):
        self.poutput(arg)


@pytest.fixture
def say_app():
    app = SayApp(allow_cli_args=False)
    app.stdout = utils.StdSim(app.stdout)
    return app


def test_interrupt_quit(say_app):
    say_app.quit_on_sigint = True

    # Mock out the input call so we don't actually wait for a user's response on stdin
    m = mock.MagicMock(name='input')
    m.side_effect = ['say hello', KeyboardInterrupt(), 'say goodbye', 'eof']
    builtins.input = m

    try:
        say_app.cmdloop()
    except KeyboardInterrupt:
        pass

    # And verify the expected output to stdout
    out = say_app.stdout.getvalue()
    assert out == 'hello\n'


def test_interrupt_noquit(say_app):
    say_app.quit_on_sigint = False

    # Mock out the input call so we don't actually wait for a user's response on stdin
    m = mock.MagicMock(name='input')
    m.side_effect = ['say hello', KeyboardInterrupt(), 'say goodbye', 'eof']
    builtins.input = m

    try:
        say_app.cmdloop()
    except KeyboardInterrupt:
        pass

    # And verify the expected output to stdout
    out = say_app.stdout.getvalue()
    assert out == 'hello\n^C\ngoodbye\n'


class ShellApp(cmd2.Cmd):
    def __init__(self, *args, **kwargs):
        super().__init__(*args, **kwargs)
        self.default_to_shell = True


def test_default_to_shell(base_app, monkeypatch):
    if sys.platform.startswith('win'):
        line = 'dir'
    else:
        line = 'ls'

    base_app.default_to_shell = True
    m = mock.Mock()
    monkeypatch.setattr("{}.Popen".format('subprocess'), m)
    out, err = run_cmd(base_app, line)
    assert out == []
    assert m.called


def test_ansi_prompt_not_esacped(base_app):
    from cmd2.rl_utils import (
        rl_make_safe_prompt,
    )

    prompt = '(Cmd) '
    assert rl_make_safe_prompt(prompt) == prompt


def test_ansi_prompt_escaped():
    from cmd2.rl_utils import (
        rl_make_safe_prompt,
    )

    app = cmd2.Cmd()
    color = 'cyan'
    prompt = 'InColor'
    color_prompt = ansi.style(prompt, fg=color)

    readline_hack_start = "\x01"
    readline_hack_end = "\x02"

    readline_safe_prompt = rl_make_safe_prompt(color_prompt)
    assert prompt != color_prompt
    if sys.platform.startswith('win'):
        # PyReadline on Windows doesn't suffer from the GNU readline bug which requires the hack
        assert readline_safe_prompt.startswith(ansi.fg_lookup(color))
        assert readline_safe_prompt.endswith(ansi.FG_RESET)
    else:
        assert readline_safe_prompt.startswith(readline_hack_start + ansi.fg_lookup(color) + readline_hack_end)
        assert readline_safe_prompt.endswith(readline_hack_start + ansi.FG_RESET + readline_hack_end)


class HelpApp(cmd2.Cmd):
    """Class for testing custom help_* methods which override docstring help."""

    def __init__(self, *args, **kwargs):
        super().__init__(*args, **kwargs)

    def do_squat(self, arg):
        """This docstring help will never be shown because the help_squat method overrides it."""
        pass

    def help_squat(self):
        self.stdout.write('This command does diddly squat...\n')

    def do_edit(self, arg):
        """This overrides the edit command and does nothing."""
        pass

    # This command will be in the "undocumented" section of the help menu
    def do_undoc(self, arg):
        pass

    def do_multiline_docstr(self, arg):
        """
        This documentation
        is multiple lines
        and there are no
        tabs
        """
        pass


@pytest.fixture
def help_app():
    app = HelpApp()
    return app


def test_custom_command_help(help_app):
    out, err = run_cmd(help_app, 'help squat')
    expected = normalize('This command does diddly squat...')
    assert out == expected


def test_custom_help_menu(help_app):
    out, err = run_cmd(help_app, 'help')
    verify_help_text(help_app, out)


def test_help_undocumented(help_app):
    out, err = run_cmd(help_app, 'help undoc')
    assert err[0].startswith("No help on undoc")


def test_help_overridden_method(help_app):
    out, err = run_cmd(help_app, 'help edit')
    expected = normalize('This overrides the edit command and does nothing.')
    assert out == expected


def test_help_multiline_docstring(help_app):
    out, err = run_cmd(help_app, 'help multiline_docstr')
    expected = normalize('This documentation\nis multiple lines\nand there are no\ntabs')
    assert out == expected


class HelpCategoriesApp(cmd2.Cmd):
    """Class for testing custom help_* methods which override docstring help."""

    def __init__(self, *args, **kwargs):
        super().__init__(*args, **kwargs)

    @cmd2.with_category('Some Category')
    def do_diddly(self, arg):
        """This command does diddly"""
        pass

    # This command will be in the "Some Category" section of the help menu even though it has no docstring
    @cmd2.with_category("Some Category")
    def do_cat_nodoc(self, arg):
        pass

    def do_squat(self, arg):
        """This docstring help will never be shown because the help_squat method overrides it."""
        pass

    def help_squat(self):
        self.stdout.write('This command does diddly squat...\n')

    def do_edit(self, arg):
        """This overrides the edit command and does nothing."""
        pass

    cmd2.categorize((do_squat, do_edit), 'Custom Category')

    # This command will be in the "undocumented" section of the help menu
    def do_undoc(self, arg):
        pass


@pytest.fixture
def helpcat_app():
    app = HelpCategoriesApp()
    return app


def test_help_cat_base(helpcat_app):
    out, err = run_cmd(helpcat_app, 'help')
    verify_help_text(helpcat_app, out)


def test_help_cat_verbose(helpcat_app):
    out, err = run_cmd(helpcat_app, 'help --verbose')
    verify_help_text(helpcat_app, out)


class SelectApp(cmd2.Cmd):
    def do_eat(self, arg):
        """Eat something, with a selection of sauces to choose from."""
        # Pass in a single string of space-separated selections
        sauce = self.select('sweet salty', 'Sauce? ')
        result = '{food} with {sauce} sauce, yum!'
        result = result.format(food=arg, sauce=sauce)
        self.stdout.write(result + '\n')

    def do_study(self, arg):
        """Learn something, with a selection of subjects to choose from."""
        # Pass in a list of strings for selections
        subject = self.select(['math', 'science'], 'Subject? ')
        result = 'Good luck learning {}!\n'.format(subject)
        self.stdout.write(result)

    def do_procrastinate(self, arg):
        """Waste time in your manner of choice."""
        # Pass in a list of tuples for selections
        leisure_activity = self.select(
            [('Netflix and chill', 'Netflix'), ('YouTube', 'WebSurfing')], 'How would you like to procrastinate? '
        )
        result = 'Have fun procrasinating with {}!\n'.format(leisure_activity)
        self.stdout.write(result)

    def do_play(self, arg):
        """Play your favorite musical instrument."""
        # Pass in an uneven list of tuples for selections
        instrument = self.select([('Guitar', 'Electric Guitar'), ('Drums',)], 'Instrument? ')
        result = 'Charm us with the {}...\n'.format(instrument)
        self.stdout.write(result)


@pytest.fixture
def select_app():
    app = SelectApp()
    return app


def test_select_options(select_app, monkeypatch):
    # Mock out the read_input call so we don't actually wait for a user's response on stdin
    read_input_mock = mock.MagicMock(name='read_input', return_value='2')
    monkeypatch.setattr("cmd2.Cmd.read_input", read_input_mock)

    food = 'bacon'
    out, err = run_cmd(select_app, "eat {}".format(food))
    expected = normalize(
        """
   1. sweet
   2. salty
{} with salty sauce, yum!
""".format(
            food
        )
    )

    # Make sure our mock was called with the expected arguments
    read_input_mock.assert_called_once_with('Sauce? ')

    # And verify the expected output to stdout
    assert out == expected


def test_select_invalid_option_too_big(select_app, monkeypatch):
    # Mock out the input call so we don't actually wait for a user's response on stdin
    read_input_mock = mock.MagicMock(name='read_input')

    # If side_effect is an iterable then each call to the mock will return the next value from the iterable.
    read_input_mock.side_effect = ['3', '1']  # First pass an invalid selection, then pass a valid one
    monkeypatch.setattr("cmd2.Cmd.read_input", read_input_mock)

    food = 'fish'
    out, err = run_cmd(select_app, "eat {}".format(food))
    expected = normalize(
        """
   1. sweet
   2. salty
'3' isn't a valid choice. Pick a number between 1 and 2:
{} with sweet sauce, yum!
""".format(
            food
        )
    )

    # Make sure our mock was called exactly twice with the expected arguments
    arg = 'Sauce? '
    calls = [mock.call(arg), mock.call(arg)]
    read_input_mock.assert_has_calls(calls)
    assert read_input_mock.call_count == 2

    # And verify the expected output to stdout
    assert out == expected


def test_select_invalid_option_too_small(select_app, monkeypatch):
    # Mock out the input call so we don't actually wait for a user's response on stdin
    read_input_mock = mock.MagicMock(name='read_input')

    # If side_effect is an iterable then each call to the mock will return the next value from the iterable.
    read_input_mock.side_effect = ['0', '1']  # First pass an invalid selection, then pass a valid one
    monkeypatch.setattr("cmd2.Cmd.read_input", read_input_mock)

    food = 'fish'
    out, err = run_cmd(select_app, "eat {}".format(food))
    expected = normalize(
        """
   1. sweet
   2. salty
'0' isn't a valid choice. Pick a number between 1 and 2:
{} with sweet sauce, yum!
""".format(
            food
        )
    )

    # Make sure our mock was called exactly twice with the expected arguments
    arg = 'Sauce? '
    calls = [mock.call(arg), mock.call(arg)]
    read_input_mock.assert_has_calls(calls)
    assert read_input_mock.call_count == 2

    # And verify the expected output to stdout
    assert out == expected


def test_select_list_of_strings(select_app, monkeypatch):
    # Mock out the input call so we don't actually wait for a user's response on stdin
    read_input_mock = mock.MagicMock(name='read_input', return_value='2')
    monkeypatch.setattr("cmd2.Cmd.read_input", read_input_mock)

    out, err = run_cmd(select_app, "study")
    expected = normalize(
        """
   1. math
   2. science
Good luck learning {}!
""".format(
            'science'
        )
    )

    # Make sure our mock was called with the expected arguments
    read_input_mock.assert_called_once_with('Subject? ')

    # And verify the expected output to stdout
    assert out == expected


def test_select_list_of_tuples(select_app, monkeypatch):
    # Mock out the input call so we don't actually wait for a user's response on stdin
    read_input_mock = mock.MagicMock(name='read_input', return_value='2')
    monkeypatch.setattr("cmd2.Cmd.read_input", read_input_mock)

    out, err = run_cmd(select_app, "procrastinate")
    expected = normalize(
        """
   1. Netflix
   2. WebSurfing
Have fun procrasinating with {}!
""".format(
            'YouTube'
        )
    )

    # Make sure our mock was called with the expected arguments
    read_input_mock.assert_called_once_with('How would you like to procrastinate? ')

    # And verify the expected output to stdout
    assert out == expected


def test_select_uneven_list_of_tuples(select_app, monkeypatch):
    # Mock out the input call so we don't actually wait for a user's response on stdin
    read_input_mock = mock.MagicMock(name='read_input', return_value='2')
    monkeypatch.setattr("cmd2.Cmd.read_input", read_input_mock)

    out, err = run_cmd(select_app, "play")
    expected = normalize(
        """
   1. Electric Guitar
   2. Drums
Charm us with the {}...
""".format(
            'Drums'
        )
    )

    # Make sure our mock was called with the expected arguments
    read_input_mock.assert_called_once_with('Instrument? ')

    # And verify the expected output to stdout
    assert out == expected


def test_select_eof(select_app, monkeypatch):
    # Ctrl-D during select causes an EOFError that just reprompts the user
    read_input_mock = mock.MagicMock(name='read_input', side_effect=[EOFError, 2])
    monkeypatch.setattr("cmd2.Cmd.read_input", read_input_mock)

    food = 'fish'
    out, err = run_cmd(select_app, "eat {}".format(food))

    # Make sure our mock was called exactly twice with the expected arguments
    arg = 'Sauce? '
    calls = [mock.call(arg), mock.call(arg)]
    read_input_mock.assert_has_calls(calls)
    assert read_input_mock.call_count == 2


def test_select_ctrl_c(outsim_app, monkeypatch, capsys):
    # Ctrl-C during select prints ^C and raises a KeyboardInterrupt
    read_input_mock = mock.MagicMock(name='read_input', side_effect=KeyboardInterrupt)
    monkeypatch.setattr("cmd2.Cmd.read_input", read_input_mock)

    with pytest.raises(KeyboardInterrupt):
        outsim_app.select([('Guitar', 'Electric Guitar'), ('Drums',)], 'Instrument? ')

    out = outsim_app.stdout.getvalue()
    assert out.rstrip().endswith('^C')


class HelpNoDocstringApp(cmd2.Cmd):
    greet_parser = argparse.ArgumentParser()
    greet_parser.add_argument('-s', '--shout', action="store_true", help="N00B EMULATION MODE")

    @cmd2.with_argparser(greet_parser, with_unknown_args=True)
    def do_greet(self, opts, arg):
        arg = ''.join(arg)
        if opts.shout:
            arg = arg.upper()
        self.stdout.write(arg + '\n')


def test_help_with_no_docstring(capsys):
    app = HelpNoDocstringApp()
    app.onecmd_plus_hooks('greet -h')
    out, err = capsys.readouterr()
    assert err == ''
    assert (
        out
        == """usage: greet [-h] [-s]

optional arguments:
  -h, --help   show this help message and exit
  -s, --shout  N00B EMULATION MODE
"""
    )


class MultilineApp(cmd2.Cmd):
    def __init__(self, *args, **kwargs):
        super().__init__(*args, multiline_commands=['orate'], **kwargs)

    orate_parser = argparse.ArgumentParser()
    orate_parser.add_argument('-s', '--shout', action="store_true", help="N00B EMULATION MODE")

    @cmd2.with_argparser(orate_parser, with_unknown_args=True)
    def do_orate(self, opts, arg):
        arg = ''.join(arg)
        if opts.shout:
            arg = arg.upper()
        self.stdout.write(arg + '\n')


@pytest.fixture
def multiline_app():
    app = MultilineApp()
    return app


def test_multiline_complete_empty_statement_raises_exception(multiline_app):
    with pytest.raises(exceptions.EmptyStatement):
        multiline_app._complete_statement('')


def test_multiline_complete_statement_without_terminator(multiline_app):
    # Mock out the input call so we don't actually wait for a user's response
    # on stdin when it looks for more input
    m = mock.MagicMock(name='input', return_value='\n')
    builtins.input = m

    command = 'orate'
    args = 'hello world'
    line = '{} {}'.format(command, args)
    statement = multiline_app._complete_statement(line)
    assert statement == args
    assert statement.command == command
    assert statement.multiline_command == command


def test_multiline_complete_statement_with_unclosed_quotes(multiline_app):
    # Mock out the input call so we don't actually wait for a user's response
    # on stdin when it looks for more input
    m = mock.MagicMock(name='input', side_effect=['quotes', '" now closed;'])
    builtins.input = m

    line = 'orate hi "partially open'
    statement = multiline_app._complete_statement(line)
    assert statement == 'hi "partially open\nquotes\n" now closed'
    assert statement.command == 'orate'
    assert statement.multiline_command == 'orate'
    assert statement.terminator == ';'


def test_multiline_input_line_to_statement(multiline_app):
    # Verify _input_line_to_statement saves the fully entered input line for multiline commands

    # Mock out the input call so we don't actually wait for a user's response
    # on stdin when it looks for more input
    m = mock.MagicMock(name='input', side_effect=['person', '\n'])
    builtins.input = m

    line = 'orate hi'
    statement = multiline_app._input_line_to_statement(line)
    assert statement.raw == 'orate hi\nperson\n'
    assert statement == 'hi person'
    assert statement.command == 'orate'
    assert statement.multiline_command == 'orate'


def test_clipboard_failure(base_app, capsys):
    # Force cmd2 clipboard to be disabled
    base_app._can_clip = False

    # Redirect command output to the clipboard when a clipboard isn't present
    base_app.onecmd_plus_hooks('help > ')

    # Make sure we got the error output
    out, err = capsys.readouterr()
    assert out == ''
    assert 'Cannot redirect to paste buffer;' in err and 'pyperclip' in err


class CommandResultApp(cmd2.Cmd):
    def __init__(self, *args, **kwargs):
        super().__init__(*args, **kwargs)

    def do_affirmative(self, arg):
        self.last_result = cmd2.CommandResult(arg, data=True)

    def do_negative(self, arg):
        self.last_result = cmd2.CommandResult(arg, data=False)

    def do_affirmative_no_data(self, arg):
        self.last_result = cmd2.CommandResult(arg)

    def do_negative_no_data(self, arg):
        self.last_result = cmd2.CommandResult('', arg)


@pytest.fixture
def commandresult_app():
    app = CommandResultApp()
    return app


def test_commandresult_truthy(commandresult_app):
    arg = 'foo'
    run_cmd(commandresult_app, 'affirmative {}'.format(arg))
    assert commandresult_app.last_result
    assert commandresult_app.last_result == cmd2.CommandResult(arg, data=True)

    run_cmd(commandresult_app, 'affirmative_no_data {}'.format(arg))
    assert commandresult_app.last_result
    assert commandresult_app.last_result == cmd2.CommandResult(arg)


def test_commandresult_falsy(commandresult_app):
    arg = 'bar'
    run_cmd(commandresult_app, 'negative {}'.format(arg))
    assert not commandresult_app.last_result
    assert commandresult_app.last_result == cmd2.CommandResult(arg, data=False)

    run_cmd(commandresult_app, 'negative_no_data {}'.format(arg))
    assert not commandresult_app.last_result
    assert commandresult_app.last_result == cmd2.CommandResult('', arg)


def test_is_text_file_bad_input(base_app):
    # Test with a non-existent file
    file_is_valid = utils.is_text_file('does_not_exist.txt')
    assert not file_is_valid

    # Test with a directory
    dir_is_valid = utils.is_text_file('.')
    assert not dir_is_valid


def test_eof(base_app):
    # Only thing to verify is that it returns True
    assert base_app.do_eof('')


def test_echo(capsys):
    app = cmd2.Cmd()
    app.echo = True
    commands = ['help history']

    app.runcmds_plus_hooks(commands)

    out, err = capsys.readouterr()
    assert out.startswith('{}{}\n'.format(app.prompt, commands[0]) + HELP_HISTORY.split()[0])


def test_read_input_rawinput_true(capsys, monkeypatch):
    prompt_str = 'the_prompt'
    input_str = 'some input'

    app = cmd2.Cmd()
    app.use_rawinput = True

    # Mock out input() to return input_str
    monkeypatch.setattr("builtins.input", lambda *args: input_str)

    # isatty is True
    with mock.patch('sys.stdin.isatty', mock.MagicMock(name='isatty', return_value=True)):
        line = app.read_input(prompt_str)
        assert line == input_str

        # Run custom history code
        import readline
        readline.add_history('old_history')
        custom_history = ['cmd1', 'cmd2']
        line = app.read_input(prompt_str, history=custom_history, completion_mode=cmd2.CompletionMode.NONE)
        assert line == input_str
        readline.clear_history()

        # Run all completion modes
        line = app.read_input(prompt_str, completion_mode=cmd2.CompletionMode.NONE)
        assert line == input_str

        line = app.read_input(prompt_str, completion_mode=cmd2.CompletionMode.COMMANDS)
        assert line == input_str

        # custom choices
        custom_choices = ['choice1', 'choice2']
        line = app.read_input(prompt_str, completion_mode=cmd2.CompletionMode.CUSTOM,
                              choices=custom_choices)
        assert line == input_str

        # custom choices_provider
        line = app.read_input(prompt_str, completion_mode=cmd2.CompletionMode.CUSTOM,
                              choices_provider=cmd2.Cmd.get_all_commands)
        assert line == input_str

        # custom completer
        line = app.read_input(prompt_str, completion_mode=cmd2.CompletionMode.CUSTOM,
                              completer=cmd2.Cmd.path_complete)
        assert line == input_str

        # custom parser
        line = app.read_input(prompt_str, completion_mode=cmd2.CompletionMode.CUSTOM,
                              parser=cmd2.Cmd2ArgumentParser())
        assert line == input_str

    # isatty is False
    with mock.patch('sys.stdin.isatty', mock.MagicMock(name='isatty', return_value=False)):
        # echo True
        app.echo = True
        line = app.read_input(prompt_str)
        out, err = capsys.readouterr()
        assert line == input_str
        assert out == "{}{}\n".format(prompt_str, input_str)

        # echo False
        app.echo = False
        line = app.read_input(prompt_str)
        out, err = capsys.readouterr()
        assert line == input_str
        assert not out


def test_read_input_rawinput_false(capsys, monkeypatch):
    prompt_str = 'the_prompt'
    input_str = 'some input'

    def make_app(isatty: bool, empty_input: bool = False):
        """Make a cmd2 app with a custom stdin"""
        app_input_str = '' if empty_input else input_str

        fakein = io.StringIO('{}'.format(app_input_str))
        fakein.isatty = mock.MagicMock(name='isatty', return_value=isatty)

        new_app = cmd2.Cmd(stdin=fakein)
        new_app.use_rawinput = False
        return new_app

    # isatty True
    app = make_app(isatty=True)
    line = app.read_input(prompt_str)
    out, err = capsys.readouterr()
    assert line == input_str
    assert out == prompt_str

    # isatty True, empty input
    app = make_app(isatty=True, empty_input=True)
    line = app.read_input(prompt_str)
    out, err = capsys.readouterr()
    assert line == 'eof'
    assert out == prompt_str

    # isatty is False, echo is True
    app = make_app(isatty=False)
    app.echo = True
    line = app.read_input(prompt_str)
    out, err = capsys.readouterr()
    assert line == input_str
    assert out == "{}{}\n".format(prompt_str, input_str)

    # isatty is False, echo is False
    app = make_app(isatty=False)
    app.echo = False
    line = app.read_input(prompt_str)
    out, err = capsys.readouterr()
    assert line == input_str
    assert not out

    # isatty is False, empty input
    app = make_app(isatty=False, empty_input=True)
    line = app.read_input(prompt_str)
    out, err = capsys.readouterr()
    assert line == 'eof'
    assert not out


def test_read_command_line_eof(base_app, monkeypatch):
    read_input_mock = mock.MagicMock(name='read_input', side_effect=EOFError)
    monkeypatch.setattr("cmd2.Cmd.read_input", read_input_mock)

    line = base_app._read_command_line("Prompt> ")
    assert line == 'eof'


def test_poutput_string(outsim_app):
    msg = 'This is a test'
    outsim_app.poutput(msg)
    out = outsim_app.stdout.getvalue()
    expected = msg + '\n'
    assert out == expected


def test_poutput_zero(outsim_app):
    msg = 0
    outsim_app.poutput(msg)
    out = outsim_app.stdout.getvalue()
    expected = str(msg) + '\n'
    assert out == expected


def test_poutput_empty_string(outsim_app):
    msg = ''
    outsim_app.poutput(msg)
    out = outsim_app.stdout.getvalue()
    expected = '\n'
    assert out == expected


def test_poutput_none(outsim_app):
    msg = None
    outsim_app.poutput(msg)
    out = outsim_app.stdout.getvalue()
    expected = 'None\n'
    assert out == expected


def test_poutput_ansi_always(outsim_app):
    msg = 'Hello World'
    ansi.allow_style = ansi.STYLE_ALWAYS
    colored_msg = ansi.style(msg, fg='cyan')
    outsim_app.poutput(colored_msg)
    out = outsim_app.stdout.getvalue()
    expected = colored_msg + '\n'
    assert colored_msg != msg
    assert out == expected


def test_poutput_ansi_never(outsim_app):
    msg = 'Hello World'
    ansi.allow_style = ansi.STYLE_NEVER
    colored_msg = ansi.style(msg, fg='cyan')
    outsim_app.poutput(colored_msg)
    out = outsim_app.stdout.getvalue()
    expected = msg + '\n'
    assert colored_msg != msg
    assert out == expected


# These are invalid names for aliases and macros
invalid_command_name = [
    '""',  # Blank name
    constants.COMMENT_CHAR,
    '!no_shortcut',
    '">"',
    '"no>pe"',
    '"no spaces"',
    '"nopipe|"',
    '"noterm;"',
    'noembedded"quotes',
]


def test_get_alias_completion_items(base_app):
    run_cmd(base_app, 'alias create fake run_pyscript')
    run_cmd(base_app, 'alias create ls !ls -hal')

    results = base_app._get_alias_completion_items()
    assert len(results) == len(base_app.aliases)

    for cur_res in results:
        assert cur_res in base_app.aliases
        assert cur_res.description == base_app.aliases[cur_res]


def test_get_macro_completion_items(base_app):
    run_cmd(base_app, 'macro create foo !echo foo')
    run_cmd(base_app, 'macro create bar !echo bar')

    results = base_app._get_macro_completion_items()
    assert len(results) == len(base_app.macros)

    for cur_res in results:
        assert cur_res in base_app.macros
        assert cur_res.description == base_app.macros[cur_res].value


def test_get_settable_completion_items(base_app):
    results = base_app._get_settable_completion_items()
    for cur_res in results:
        assert cur_res in base_app.settables
        assert cur_res.description == base_app.settables[cur_res].description


def test_alias_no_subcommand(base_app):
    out, err = run_cmd(base_app, 'alias')
    assert "Usage: alias [-h]" in err[0]
    assert "Error: the following arguments are required: SUBCOMMAND" in err[1]


def test_alias_create(base_app):
    # Create the alias
    out, err = run_cmd(base_app, 'alias create fake run_pyscript')
    assert out == normalize("Alias 'fake' created")

    # Use the alias
    out, err = run_cmd(base_app, 'fake')
    assert "the following arguments are required: script_path" in err[1]

    # See a list of aliases
    out, err = run_cmd(base_app, 'alias list')
    assert out == normalize('alias create fake run_pyscript')

    # Look up the new alias
    out, err = run_cmd(base_app, 'alias list fake')
    assert out == normalize('alias create fake run_pyscript')

    # Overwrite alias
    out, err = run_cmd(base_app, 'alias create fake help')
    assert out == normalize("Alias 'fake' overwritten")

    # Look up the updated alias
    out, err = run_cmd(base_app, 'alias list fake')
    assert out == normalize('alias create fake help')

<<<<<<< HEAD
    # Test silent flag
    out, err = run_cmd(base_app, 'alias create --silent fake set')
    assert not out

    out, err = run_cmd(base_app, 'alias list --with_silent fake')
    assert out == normalize('alias create --silent fake set')


=======
>>>>>>> 06aaf962
def test_alias_create_with_quoted_tokens(base_app):
    """Demonstrate that quotes in alias value will be preserved"""
    create_command = 'alias create fake help ">" "out file.txt" ";"'

    # Create the alias
    out, err = run_cmd(base_app, create_command)
    assert out == normalize("Alias 'fake' created")

    # Look up the new alias and verify all quotes are preserved
    out, err = run_cmd(base_app, 'alias list fake')
    assert out == normalize(create_command)


@pytest.mark.parametrize('alias_name', invalid_command_name)
def test_alias_create_invalid_name(base_app, alias_name, capsys):
    out, err = run_cmd(base_app, 'alias create {} help'.format(alias_name))
    assert "Invalid alias name" in err[0]


def test_alias_create_with_command_name(base_app):
    out, err = run_cmd(base_app, 'alias create help stuff')
    assert "Alias cannot have the same name as a command" in err[0]


def test_alias_create_with_macro_name(base_app):
    macro = "my_macro"
    run_cmd(base_app, 'macro create {} help'.format(macro))
    out, err = run_cmd(base_app, 'alias create {} help'.format(macro))
    assert "Alias cannot have the same name as a macro" in err[0]


def test_alias_that_resolves_into_comment(base_app):
    # Create the alias
    out, err = run_cmd(base_app, 'alias create fake ' + constants.COMMENT_CHAR + ' blah blah')
    assert out == normalize("Alias 'fake' created")

    # Use the alias
    out, err = run_cmd(base_app, 'fake')
    assert not out
    assert not err


def test_alias_list_invalid_alias(base_app):
    # Look up invalid alias
    out, err = run_cmd(base_app, 'alias list invalid')
    assert "Alias 'invalid' not found" in err[0]


def test_alias_delete(base_app):
    # Create an alias
    run_cmd(base_app, 'alias create fake run_pyscript')

    # Delete the alias
    out, err = run_cmd(base_app, 'alias delete fake')
    assert out == normalize("Alias 'fake' deleted")


def test_alias_delete_all(base_app):
    out, err = run_cmd(base_app, 'alias delete --all')
    assert out == normalize("All aliases deleted")


def test_alias_delete_non_existing(base_app):
    out, err = run_cmd(base_app, 'alias delete fake')
    assert "Alias 'fake' does not exist" in err[0]


def test_alias_delete_no_name(base_app):
    out, err = run_cmd(base_app, 'alias delete')
    assert "Either --all or alias name(s)" in err[0]


def test_multiple_aliases(base_app):
    alias1 = 'h1'
    alias2 = 'h2'
    run_cmd(base_app, 'alias create {} help'.format(alias1))
    run_cmd(base_app, 'alias create {} help -v'.format(alias2))
    out, err = run_cmd(base_app, alias1)
    verify_help_text(base_app, out)

    out, err = run_cmd(base_app, alias2)
    verify_help_text(base_app, out)


def test_macro_no_subcommand(base_app):
    out, err = run_cmd(base_app, 'macro')
    assert "Usage: macro [-h]" in err[0]
    assert "Error: the following arguments are required: SUBCOMMAND" in err[1]


def test_macro_create(base_app):
    # Create the macro
    out, err = run_cmd(base_app, 'macro create fake run_pyscript')
    assert out == normalize("Macro 'fake' created")

    # Use the macro
    out, err = run_cmd(base_app, 'fake')
    assert "the following arguments are required: script_path" in err[1]

    # See a list of macros
    out, err = run_cmd(base_app, 'macro list')
    assert out == normalize('macro create fake run_pyscript')

    # Look up the new macro
    out, err = run_cmd(base_app, 'macro list fake')
    assert out == normalize('macro create fake run_pyscript')

    # Overwrite macro
    out, err = run_cmd(base_app, 'macro create fake help')
    assert out == normalize("Macro 'fake' overwritten")

    # Look up the updated macro
    out, err = run_cmd(base_app, 'macro list fake')
    assert out == normalize('macro create fake help')

<<<<<<< HEAD
    # Test silent flag
    out, err = run_cmd(base_app, 'macro create --silent fake set')
    assert not out

    out, err = run_cmd(base_app, 'macro list --with_silent fake')
    assert out == normalize('macro create --silent fake set')


=======
>>>>>>> 06aaf962
def test_macro_create_with_quoted_tokens(base_app):
    """Demonstrate that quotes in macro value will be preserved"""
    create_command = 'macro create fake help ">" "out file.txt" ";"'

    # Create the macro
    out, err = run_cmd(base_app, create_command)
    assert out == normalize("Macro 'fake' created")

    # Look up the new macro and verify all quotes are preserved
    out, err = run_cmd(base_app, 'macro list fake')
    assert out == normalize(create_command)


@pytest.mark.parametrize('macro_name', invalid_command_name)
def test_macro_create_invalid_name(base_app, macro_name):
    out, err = run_cmd(base_app, 'macro create {} help'.format(macro_name))
    assert "Invalid macro name" in err[0]


def test_macro_create_with_command_name(base_app):
    out, err = run_cmd(base_app, 'macro create help stuff')
    assert "Macro cannot have the same name as a command" in err[0]


def test_macro_create_with_alias_name(base_app):
    macro = "my_macro"
    run_cmd(base_app, 'alias create {} help'.format(macro))
    out, err = run_cmd(base_app, 'macro create {} help'.format(macro))
    assert "Macro cannot have the same name as an alias" in err[0]


def test_macro_create_with_args(base_app):
    # Create the macro
    out, err = run_cmd(base_app, 'macro create fake {1} {2}')
    assert out == normalize("Macro 'fake' created")

    # Run the macro
    out, err = run_cmd(base_app, 'fake help -v')
    verify_help_text(base_app, out)


def test_macro_create_with_escaped_args(base_app):
    # Create the macro
    out, err = run_cmd(base_app, 'macro create fake help {{1}}')
    assert out == normalize("Macro 'fake' created")

    # Run the macro
    out, err = run_cmd(base_app, 'fake')
    assert err[0].startswith('No help on {1}')


def test_macro_usage_with_missing_args(base_app):
    # Create the macro
    out, err = run_cmd(base_app, 'macro create fake help {1} {2}')
    assert out == normalize("Macro 'fake' created")

    # Run the macro
    out, err = run_cmd(base_app, 'fake arg1')
    assert "expects at least 2 argument(s)" in err[0]


def test_macro_usage_with_exta_args(base_app):
    # Create the macro
    out, err = run_cmd(base_app, 'macro create fake help {1}')
    assert out == normalize("Macro 'fake' created")

    # Run the macro
    out, err = run_cmd(base_app, 'fake alias create')
    assert "Usage: alias create" in out[0]


def test_macro_create_with_missing_arg_nums(base_app):
    # Create the macro
    out, err = run_cmd(base_app, 'macro create fake help {1} {3}')
    assert "Not all numbers between 1 and 3" in err[0]


def test_macro_create_with_invalid_arg_num(base_app):
    # Create the macro
    out, err = run_cmd(base_app, 'macro create fake help {1} {-1} {0}')
    assert "Argument numbers must be greater than 0" in err[0]


def test_macro_create_with_unicode_numbered_arg(base_app):
    # Create the macro expecting 1 argument
    out, err = run_cmd(base_app, 'macro create fake help {\N{ARABIC-INDIC DIGIT ONE}}')
    assert out == normalize("Macro 'fake' created")

    # Run the macro
    out, err = run_cmd(base_app, 'fake')
    assert "expects at least 1 argument(s)" in err[0]


def test_macro_create_with_missing_unicode_arg_nums(base_app):
    out, err = run_cmd(base_app, 'macro create fake help {1} {\N{ARABIC-INDIC DIGIT THREE}}')
    assert "Not all numbers between 1 and 3" in err[0]


def test_macro_that_resolves_into_comment(base_app):
    # Create the macro
    out, err = run_cmd(base_app, 'macro create fake {1} blah blah')
    assert out == normalize("Macro 'fake' created")

    # Use the macro
    out, err = run_cmd(base_app, 'fake ' + constants.COMMENT_CHAR)
    assert not out
    assert not err


def test_macro_list_invalid_macro(base_app):
    # Look up invalid macro
    out, err = run_cmd(base_app, 'macro list invalid')
    assert "Macro 'invalid' not found" in err[0]


def test_macro_delete(base_app):
    # Create an macro
    run_cmd(base_app, 'macro create fake run_pyscript')

    # Delete the macro
    out, err = run_cmd(base_app, 'macro delete fake')
    assert out == normalize("Macro 'fake' deleted")


def test_macro_delete_all(base_app):
    out, err = run_cmd(base_app, 'macro delete --all')
    assert out == normalize("All macros deleted")


def test_macro_delete_non_existing(base_app):
    out, err = run_cmd(base_app, 'macro delete fake')
    assert "Macro 'fake' does not exist" in err[0]


def test_macro_delete_no_name(base_app):
    out, err = run_cmd(base_app, 'macro delete')
    assert "Either --all or macro name(s)" in err[0]


def test_multiple_macros(base_app):
    macro1 = 'h1'
    macro2 = 'h2'
    run_cmd(base_app, 'macro create {} help'.format(macro1))
    run_cmd(base_app, 'macro create {} help -v'.format(macro2))
    out, err = run_cmd(base_app, macro1)
    verify_help_text(base_app, out)

    out2, err2 = run_cmd(base_app, macro2)
    verify_help_text(base_app, out2)
    assert len(out2) > len(out)


def test_nonexistent_macro(base_app):
    from cmd2.parsing import (
        StatementParser,
    )

    exception = None

    try:
        base_app._resolve_macro(StatementParser().parse('fake'))
    except KeyError as e:
        exception = e

    assert exception is not None


def test_perror_style(base_app, capsys):
    msg = 'testing...'
    end = '\n'
    ansi.allow_style = ansi.STYLE_ALWAYS
    base_app.perror(msg)
    out, err = capsys.readouterr()
    assert err == ansi.style_error(msg) + end


def test_perror_no_style(base_app, capsys):
    msg = 'testing...'
    end = '\n'
    ansi.allow_style = ansi.STYLE_ALWAYS
    base_app.perror(msg, apply_style=False)
    out, err = capsys.readouterr()
    assert err == msg + end


def test_pwarning_style(base_app, capsys):
    msg = 'testing...'
    end = '\n'
    ansi.allow_style = ansi.STYLE_ALWAYS
    base_app.pwarning(msg)
    out, err = capsys.readouterr()
    assert err == ansi.style_warning(msg) + end


def test_pwarning_no_style(base_app, capsys):
    msg = 'testing...'
    end = '\n'
    ansi.allow_style = ansi.STYLE_ALWAYS
    base_app.pwarning(msg, apply_style=False)
    out, err = capsys.readouterr()
    assert err == msg + end


def test_ppaged(outsim_app):
    msg = 'testing...'
    end = '\n'
    outsim_app.ppaged(msg)
    out = outsim_app.stdout.getvalue()
    assert out == msg + end


def test_ppaged_blank(outsim_app):
    msg = ''
    outsim_app.ppaged(msg)
    out = outsim_app.stdout.getvalue()
    assert not out


def test_ppaged_none(outsim_app):
    msg = None
    outsim_app.ppaged(msg)
    out = outsim_app.stdout.getvalue()
    assert not out


def test_ppaged_strips_ansi_when_redirecting(outsim_app):
    msg = 'testing...'
    end = '\n'
    ansi.allow_style = ansi.STYLE_TERMINAL
    outsim_app._redirecting = True
    outsim_app.ppaged(ansi.style(msg, fg='red'))
    out = outsim_app.stdout.getvalue()
    assert out == msg + end


def test_ppaged_strips_ansi_when_redirecting_if_always(outsim_app):
    msg = 'testing...'
    end = '\n'
    ansi.allow_style = ansi.STYLE_ALWAYS
    outsim_app._redirecting = True
    colored_msg = ansi.style(msg, fg='red')
    outsim_app.ppaged(colored_msg)
    out = outsim_app.stdout.getvalue()
    assert out == colored_msg + end


# we override cmd.parseline() so we always get consistent
# command parsing by parent methods we don't override
# don't need to test all the parsing logic here, because
# parseline just calls StatementParser.parse_command_only()
def test_parseline_empty(base_app):
    statement = ''
    command, args, line = base_app.parseline(statement)
    assert not command
    assert not args
    assert not line


def test_parseline(base_app):
    statement = " command with 'partially completed quotes  "
    command, args, line = base_app.parseline(statement)
    assert command == 'command'
    assert args == "with 'partially completed quotes"
    assert line == statement.strip()


def test_onecmd_raw_str_continue(outsim_app):
    line = "help"
    stop = outsim_app.onecmd(line)
    out = outsim_app.stdout.getvalue()
    assert not stop
    verify_help_text(outsim_app, out)


def test_onecmd_raw_str_quit(outsim_app):
    line = "quit"
    stop = outsim_app.onecmd(line)
    out = outsim_app.stdout.getvalue()
    assert stop
    assert out == ''


def test_onecmd_add_to_history(outsim_app):
    line = "help"
    saved_hist_len = len(outsim_app.history)

    # Allow command to be added to history
    outsim_app.onecmd(line, add_to_history=True)
    new_hist_len = len(outsim_app.history)
    assert new_hist_len == saved_hist_len + 1

    saved_hist_len = new_hist_len

    # Prevent command from being added to history
    outsim_app.onecmd(line, add_to_history=False)
    new_hist_len = len(outsim_app.history)
    assert new_hist_len == saved_hist_len


def test_get_all_commands(base_app):
    # Verify that the base app has the expected commands
    commands = base_app.get_all_commands()
    expected_commands = [
        '_relative_run_script',
        'alias',
        'edit',
        'eof',
        'help',
        'history',
        'macro',
        'py',
        'quit',
        'run_pyscript',
        'run_script',
        'set',
        'shell',
        'shortcuts',
    ]
    assert commands == expected_commands


def test_get_help_topics(base_app):
    # Verify that the base app has no additional help_foo methods
    custom_help = base_app.get_help_topics()
    assert len(custom_help) == 0


def test_get_help_topics_hidden():
    # Verify get_help_topics() filters out hidden commands
    class TestApp(cmd2.Cmd):
        def __init__(self, *args, **kwargs):
            super().__init__(*args, **kwargs)

        def do_my_cmd(self, args):
            pass

        def help_my_cmd(self, args):
            pass

    app = TestApp()
    assert 'my_cmd' in app.get_help_topics()

    app.hidden_commands.append('my_cmd')
    assert 'my_cmd' not in app.get_help_topics()


class ReplWithExitCode(cmd2.Cmd):
    """ Example cmd2 application where we can specify an exit code when existing."""

    def __init__(self):
        super().__init__(allow_cli_args=False)

    @cmd2.with_argument_list
    def do_exit(self, arg_list) -> bool:
        """Exit the application with an optional exit code.

        Usage:  exit [exit_code]
            Where:
                * exit_code - integer exit code to return to the shell"""
        # If an argument was provided
        if arg_list:
            try:
                self.exit_code = int(arg_list[0])
            except ValueError:
                self.perror("{} isn't a valid integer exit code".format(arg_list[0]))
                self.exit_code = -1

        # Return True to stop the command loop
        return True

    def postloop(self) -> None:
        """Hook method executed once when the cmdloop() method is about to return."""
        self.poutput('exiting with code: {}'.format(self.exit_code))


@pytest.fixture
def exit_code_repl():
    app = ReplWithExitCode()
    app.stdout = utils.StdSim(app.stdout)
    return app


def test_exit_code_default(exit_code_repl):
    app = exit_code_repl
    app.use_rawinput = True

    # Mock out the input call so we don't actually wait for a user's response on stdin
    m = mock.MagicMock(name='input', return_value='exit')
    builtins.input = m

    expected = 'exiting with code: 0\n'

    # Run the command loop
    app.cmdloop()
    out = app.stdout.getvalue()
    assert out == expected


def test_exit_code_nonzero(exit_code_repl):
    app = exit_code_repl
    app.use_rawinput = True

    # Mock out the input call so we don't actually wait for a user's response on stdin
    m = mock.MagicMock(name='input', return_value='exit 23')
    builtins.input = m

    expected = 'exiting with code: 23\n'

    # Run the command loop
    app.cmdloop()
    out = app.stdout.getvalue()
    assert out == expected


class AnsiApp(cmd2.Cmd):
    def __init__(self, *args, **kwargs):
        super().__init__(*args, **kwargs)

    def do_echo(self, args):
        self.poutput(args)
        self.perror(args)

    def do_echo_error(self, args):
        self.poutput(ansi.style(args, fg='red'))
        # perror uses colors by default
        self.perror(args)


def test_ansi_pouterr_always_tty(mocker, capsys):
    app = AnsiApp()
    ansi.allow_style = ansi.STYLE_ALWAYS
    mocker.patch.object(app.stdout, 'isatty', return_value=True)
    mocker.patch.object(sys.stderr, 'isatty', return_value=True)

    app.onecmd_plus_hooks('echo_error oopsie')
    out, err = capsys.readouterr()
    # if colors are on, the output should have some ANSI style sequences in it
    assert len(out) > len('oopsie\n')
    assert 'oopsie' in out
    assert len(err) > len('oopsie\n')
    assert 'oopsie' in err

    # but this one shouldn't
    app.onecmd_plus_hooks('echo oopsie')
    out, err = capsys.readouterr()
    assert out == 'oopsie\n'
    # errors always have colors
    assert len(err) > len('oopsie\n')
    assert 'oopsie' in err


def test_ansi_pouterr_always_notty(mocker, capsys):
    app = AnsiApp()
    ansi.allow_style = ansi.STYLE_ALWAYS
    mocker.patch.object(app.stdout, 'isatty', return_value=False)
    mocker.patch.object(sys.stderr, 'isatty', return_value=False)

    app.onecmd_plus_hooks('echo_error oopsie')
    out, err = capsys.readouterr()
    # if colors are on, the output should have some ANSI style sequences in it
    assert len(out) > len('oopsie\n')
    assert 'oopsie' in out
    assert len(err) > len('oopsie\n')
    assert 'oopsie' in err

    # but this one shouldn't
    app.onecmd_plus_hooks('echo oopsie')
    out, err = capsys.readouterr()
    assert out == 'oopsie\n'
    # errors always have colors
    assert len(err) > len('oopsie\n')
    assert 'oopsie' in err


def test_ansi_terminal_tty(mocker, capsys):
    app = AnsiApp()
    ansi.allow_style = ansi.STYLE_TERMINAL
    mocker.patch.object(app.stdout, 'isatty', return_value=True)
    mocker.patch.object(sys.stderr, 'isatty', return_value=True)

    app.onecmd_plus_hooks('echo_error oopsie')
    # if colors are on, the output should have some ANSI style sequences in it
    out, err = capsys.readouterr()
    assert len(out) > len('oopsie\n')
    assert 'oopsie' in out
    assert len(err) > len('oopsie\n')
    assert 'oopsie' in err

    # but this one shouldn't
    app.onecmd_plus_hooks('echo oopsie')
    out, err = capsys.readouterr()
    assert out == 'oopsie\n'
    assert len(err) > len('oopsie\n')
    assert 'oopsie' in err


def test_ansi_terminal_notty(mocker, capsys):
    app = AnsiApp()
    ansi.allow_style = ansi.STYLE_TERMINAL
    mocker.patch.object(app.stdout, 'isatty', return_value=False)
    mocker.patch.object(sys.stderr, 'isatty', return_value=False)

    app.onecmd_plus_hooks('echo_error oopsie')
    out, err = capsys.readouterr()
    assert out == err == 'oopsie\n'

    app.onecmd_plus_hooks('echo oopsie')
    out, err = capsys.readouterr()
    assert out == err == 'oopsie\n'


def test_ansi_never_tty(mocker, capsys):
    app = AnsiApp()
    ansi.allow_style = ansi.STYLE_NEVER
    mocker.patch.object(app.stdout, 'isatty', return_value=True)
    mocker.patch.object(sys.stderr, 'isatty', return_value=True)

    app.onecmd_plus_hooks('echo_error oopsie')
    out, err = capsys.readouterr()
    assert out == err == 'oopsie\n'

    app.onecmd_plus_hooks('echo oopsie')
    out, err = capsys.readouterr()
    assert out == err == 'oopsie\n'


def test_ansi_never_notty(mocker, capsys):
    app = AnsiApp()
    ansi.allow_style = ansi.STYLE_NEVER
    mocker.patch.object(app.stdout, 'isatty', return_value=False)
    mocker.patch.object(sys.stderr, 'isatty', return_value=False)

    app.onecmd_plus_hooks('echo_error oopsie')
    out, err = capsys.readouterr()
    assert out == err == 'oopsie\n'

    app.onecmd_plus_hooks('echo oopsie')
    out, err = capsys.readouterr()
    assert out == err == 'oopsie\n'


class DisableCommandsApp(cmd2.Cmd):
    """Class for disabling commands"""

    category_name = "Test Category"

    def __init__(self, *args, **kwargs):
        super().__init__(*args, **kwargs)

    @cmd2.with_category(category_name)
    def do_has_helper_funcs(self, arg):
        self.poutput("The real has_helper_funcs")

    def help_has_helper_funcs(self):
        self.poutput('Help for has_helper_funcs')

    def complete_has_helper_funcs(self, *args):
        return ['result']

    @cmd2.with_category(category_name)
    def do_has_no_helper_funcs(self, arg):
        """Help for has_no_helper_funcs"""
        self.poutput("The real has_no_helper_funcs")


@pytest.fixture
def disable_commands_app():
    app = DisableCommandsApp()
    return app


def test_disable_and_enable_category(disable_commands_app):
    ##########################################################################
    # Disable the category
    ##########################################################################
    message_to_print = 'These commands are currently disabled'
    disable_commands_app.disable_category(disable_commands_app.category_name, message_to_print)

    # Make sure all the commands and help on those commands displays the message
    out, err = run_cmd(disable_commands_app, 'has_helper_funcs')
    assert err[0].startswith(message_to_print)

    out, err = run_cmd(disable_commands_app, 'help has_helper_funcs')
    assert err[0].startswith(message_to_print)

    out, err = run_cmd(disable_commands_app, 'has_no_helper_funcs')
    assert err[0].startswith(message_to_print)

    out, err = run_cmd(disable_commands_app, 'help has_no_helper_funcs')
    assert err[0].startswith(message_to_print)

    # Make sure neither function completes
    text = ''
    line = 'has_helper_funcs {}'.format(text)
    endidx = len(line)
    begidx = endidx - len(text)

    first_match = complete_tester(text, line, begidx, endidx, disable_commands_app)
    assert first_match is None

    text = ''
    line = 'has_no_helper_funcs {}'.format(text)
    endidx = len(line)
    begidx = endidx - len(text)

    first_match = complete_tester(text, line, begidx, endidx, disable_commands_app)
    assert first_match is None

    # Make sure both commands are invisible
    visible_commands = disable_commands_app.get_visible_commands()
    assert 'has_helper_funcs' not in visible_commands
    assert 'has_no_helper_funcs' not in visible_commands

    # Make sure get_help_topics() filters out disabled commands
    help_topics = disable_commands_app.get_help_topics()
    assert 'has_helper_funcs' not in help_topics

    ##########################################################################
    # Enable the category
    ##########################################################################
    disable_commands_app.enable_category(disable_commands_app.category_name)

    # Make sure all the commands and help on those commands are restored
    out, err = run_cmd(disable_commands_app, 'has_helper_funcs')
    assert out[0] == "The real has_helper_funcs"

    out, err = run_cmd(disable_commands_app, 'help has_helper_funcs')
    assert out[0] == "Help for has_helper_funcs"

    out, err = run_cmd(disable_commands_app, 'has_no_helper_funcs')
    assert out[0] == "The real has_no_helper_funcs"

    out, err = run_cmd(disable_commands_app, 'help has_no_helper_funcs')
    assert out[0] == "Help for has_no_helper_funcs"

    # has_helper_funcs should complete now
    text = ''
    line = 'has_helper_funcs {}'.format(text)
    endidx = len(line)
    begidx = endidx - len(text)

    first_match = complete_tester(text, line, begidx, endidx, disable_commands_app)
    assert first_match is not None and disable_commands_app.completion_matches == ['result ']

    # has_no_helper_funcs had no completer originally, so there should be no results
    text = ''
    line = 'has_no_helper_funcs {}'.format(text)
    endidx = len(line)
    begidx = endidx - len(text)

    first_match = complete_tester(text, line, begidx, endidx, disable_commands_app)
    assert first_match is None

    # Make sure both commands are visible
    visible_commands = disable_commands_app.get_visible_commands()
    assert 'has_helper_funcs' in visible_commands
    assert 'has_no_helper_funcs' in visible_commands

    # Make sure get_help_topics() contains our help function
    help_topics = disable_commands_app.get_help_topics()
    assert 'has_helper_funcs' in help_topics


def test_enable_enabled_command(disable_commands_app):
    # Test enabling a command that is not disabled
    saved_len = len(disable_commands_app.disabled_commands)
    disable_commands_app.enable_command('has_helper_funcs')

    # The number of disabled_commands should not have changed
    assert saved_len == len(disable_commands_app.disabled_commands)


def test_disable_fake_command(disable_commands_app):
    with pytest.raises(AttributeError):
        disable_commands_app.disable_command('fake', 'fake message')


def test_disable_command_twice(disable_commands_app):
    saved_len = len(disable_commands_app.disabled_commands)
    message_to_print = 'These commands are currently disabled'
    disable_commands_app.disable_command('has_helper_funcs', message_to_print)

    # The length of disabled_commands should have increased one
    new_len = len(disable_commands_app.disabled_commands)
    assert saved_len == new_len - 1
    saved_len = new_len

    # Disable again and the length should not change
    disable_commands_app.disable_command('has_helper_funcs', message_to_print)
    new_len = len(disable_commands_app.disabled_commands)
    assert saved_len == new_len


def test_disabled_command_not_in_history(disable_commands_app):
    message_to_print = 'These commands are currently disabled'
    disable_commands_app.disable_command('has_helper_funcs', message_to_print)

    saved_len = len(disable_commands_app.history)
    run_cmd(disable_commands_app, 'has_helper_funcs')
    assert saved_len == len(disable_commands_app.history)


def test_disabled_message_command_name(disable_commands_app):
    message_to_print = '{} is currently disabled'.format(COMMAND_NAME)
    disable_commands_app.disable_command('has_helper_funcs', message_to_print)

    out, err = run_cmd(disable_commands_app, 'has_helper_funcs')
    assert err[0].startswith('has_helper_funcs is currently disabled')


@pytest.mark.parametrize('silent_startup_script', [True, False])
def test_startup_script(request, capsys, silent_startup_script):
    test_dir = os.path.dirname(request.module.__file__)
    startup_script = os.path.join(test_dir, '.cmd2rc')
    app = cmd2.Cmd(allow_cli_args=False, startup_script=startup_script, silent_startup_script=silent_startup_script)
    assert len(app._startup_commands) == 1
    app._startup_commands.append('quit')
    app.cmdloop()

    out, err = capsys.readouterr()
    if silent_startup_script:
        assert not out
    else:
        assert out

    out, err = run_cmd(app, 'alias list')
    assert len(out) > 1
    assert 'alias create ls' in out[0]


@pytest.mark.parametrize('startup_script', odd_file_names)
def test_startup_script_with_odd_file_names(startup_script):
    """Test file names with various patterns"""
    # Mock os.path.exists to trick cmd2 into adding this script to its startup commands
    saved_exists = os.path.exists
    os.path.exists = mock.MagicMock(name='exists', return_value=True)

    app = cmd2.Cmd(allow_cli_args=False, startup_script=startup_script)
    assert len(app._startup_commands) == 1
    assert app._startup_commands[0] == "run_script {}".format(utils.quote_string(os.path.abspath(startup_script)))

    # Restore os.path.exists
    os.path.exists = saved_exists


def test_transcripts_at_init():
    transcript_files = ['foo', 'bar']
    app = cmd2.Cmd(allow_cli_args=False, transcript_files=transcript_files)
    assert app._transcript_files == transcript_files<|MERGE_RESOLUTION|>--- conflicted
+++ resolved
@@ -1832,17 +1832,6 @@
     out, err = run_cmd(base_app, 'alias list fake')
     assert out == normalize('alias create fake help')
 
-<<<<<<< HEAD
-    # Test silent flag
-    out, err = run_cmd(base_app, 'alias create --silent fake set')
-    assert not out
-
-    out, err = run_cmd(base_app, 'alias list --with_silent fake')
-    assert out == normalize('alias create --silent fake set')
-
-
-=======
->>>>>>> 06aaf962
 def test_alias_create_with_quoted_tokens(base_app):
     """Demonstrate that quotes in alias value will be preserved"""
     create_command = 'alias create fake help ">" "out file.txt" ";"'
@@ -1958,17 +1947,6 @@
     out, err = run_cmd(base_app, 'macro list fake')
     assert out == normalize('macro create fake help')
 
-<<<<<<< HEAD
-    # Test silent flag
-    out, err = run_cmd(base_app, 'macro create --silent fake set')
-    assert not out
-
-    out, err = run_cmd(base_app, 'macro list --with_silent fake')
-    assert out == normalize('macro create --silent fake set')
-
-
-=======
->>>>>>> 06aaf962
 def test_macro_create_with_quoted_tokens(base_app):
     """Demonstrate that quotes in macro value will be preserved"""
     create_command = 'macro create fake help ">" "out file.txt" ";"'
