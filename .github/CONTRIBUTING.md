--- conflicted
+++ resolved
@@ -46,7 +46,6 @@
 
 #### Prerequisites to run cmd2 applications
 
-<<<<<<< HEAD
 | Prerequisite                                             | Minimum Version | Purpose                                |
 |----------------------------------------------------------|-----------------|----------------------------------------|
 | [python](https://www.python.org/downloads/)              | `3.9`           | Python programming language            |
@@ -62,22 +61,6 @@
 | [setuptools](https://pypi.org/project/setuptools/)       | `72.1.0`        | Python package management           |
 | [setuptools-scm](https://github.com/pypa/setuptools-scm) | `8.0.4`         | Manage your versions by scm tag s   |
 | [twine](https://github.com/pypa/twine)                   | `5.1.1`         | Utilities for interacting with PyPI |
-=======
-| Prerequisite                                        | Minimum Version |
-| --------------------------------------------------- | --------------- |
-| [python](https://www.python.org/downloads/)         | `3.8`           |
-| [pyperclip](https://github.com/asweigart/pyperclip) | `1.8.2`         |
-| [wcwidth](https://pypi.python.org/pypi/wcwidth)     | `0.2.12`        |
-
-#### Additional prerequisites to build and publish cmd2
-
-| Prerequisite                                             | Minimum Version |
-| -------------------------------------------------------- | --------------- |
-| [build](https://pypi.org/project/build/)                 | `1.2.2`         |
-| [setuptools](https://pypi.org/project/setuptools/)       | `72.1.0`        |
-| [setuptools-scm](https://github.com/pypa/setuptools-scm) | `8.0.4`         |
-| [twine](https://github.com/pypa/twine)                   | `5.1.1`         |
->>>>>>> 9d3f227d
 
 #### Additional prerequisites for developing cmd2
 
