# For documentation on GitHub Actions Workflows, see:
# https://docs.github.com/en/actions/reference/workflow-syntax-for-github-actions
name: MyPy

on: [push, pull_request]

permissions:
  contents: read

jobs:
  mypy:
    runs-on: ubuntu-latest
    steps:
      - uses: actions/checkout@v4 # https://github.com/actions/checkout
        with:
          # Only a single commit is fetched by default, for the ref/SHA that triggered the workflow.
          # Set fetch-depth: 0 to fetch all history for all branches and tags.
          fetch-depth: 0 # Needed for setuptools_scm to work correctly
<<<<<<< HEAD
      - run: pip install -U --user pip mypy pyperclip rich rich-argparse wcwidth
      - run: mypy .
=======
      - name: Install uv and set the python version
        uses: astral-sh/setup-uv@v5
        with:
          python-version: 3.13
      - name: Install the project
        run: uv sync --group validate
      - name: Run mypy static type checker
        run: uv run mypy .
>>>>>>> d0efdda9
<|MERGE_RESOLUTION|>--- conflicted
+++ resolved
@@ -16,10 +16,6 @@
           # Only a single commit is fetched by default, for the ref/SHA that triggered the workflow.
           # Set fetch-depth: 0 to fetch all history for all branches and tags.
           fetch-depth: 0 # Needed for setuptools_scm to work correctly
-<<<<<<< HEAD
-      - run: pip install -U --user pip mypy pyperclip rich rich-argparse wcwidth
-      - run: mypy .
-=======
       - name: Install uv and set the python version
         uses: astral-sh/setup-uv@v5
         with:
@@ -27,5 +23,4 @@
       - name: Install the project
         run: uv sync --group validate
       - name: Run mypy static type checker
-        run: uv run mypy .
->>>>>>> d0efdda9
+        run: uv run mypy .